--- conflicted
+++ resolved
@@ -156,10 +156,7 @@
 # === Local-only: mise & uv ===
 # mise: keep local-only runtime/tool settings untracked
 mise.toml
-<<<<<<< HEAD
-=======
 agents.md
->>>>>>> f81c5e06
 
 # uv: local caches and venvs (per-developer)
 .uv/
@@ -168,8 +165,6 @@
 pyproject.toml
 .python-version
 *.egg-info/
-<<<<<<< HEAD
-=======
 
 /venv/
 /backend_py/venv/
@@ -182,5 +177,4 @@
 # Sensitive data
 secrets/
 keys/
-credentials/
->>>>>>> f81c5e06
+credentials/