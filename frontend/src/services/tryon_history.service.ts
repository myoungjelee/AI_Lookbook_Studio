import type { RecommendationItem } from "../types";
<<<<<<< HEAD
=======
import { getStorageUsage, manageStorageSpace } from "./storage.service";
>>>>>>> f81c5e06

export type TryOnInputHistoryItem = {
  id: string;
  ts: number;
  person: "model" | "upload" | "unknown";
  topLabel?: string;
  pantsLabel?: string;
  shoesLabel?: string;
  outerLabel?: string;
  // 상품 ID로 중복 체크용
  topProductId?: string;
  pantsProductId?: string;
  shoesProductId?: string;
  outerProductId?: string;
  // 상품 데이터 (이미지 URL 포함)
  topProduct?: RecommendationItem;
  pantsProduct?: RecommendationItem;
  shoesProduct?: RecommendationItem;
  outerProduct?: RecommendationItem;
};

export type TryOnOutputHistoryItem = {
  id: string;
  ts: number;
  image: string; // data URI
  evaluation?: {
    score: number;
    reasoning?: string;
    model?: string;
    ts: number;
  };
};

import { safeSetItem } from "./storage.service";

const KEY_INPUTS = "app:tryon:history:inputs:v1";
const KEY_OUTPUTS = "app:tryon:history:outputs:v1";

type Listener = () => void;
const listeners: Set<Listener> = new Set();

function read<T>(key: string): T[] {
  try {
    const raw = localStorage.getItem(key);
    return raw ? (JSON.parse(raw) as T[]) : [];
  } catch {
    return [];
  }
}

function write<T>(key: string, arr: T[]) {
<<<<<<< HEAD
  safeSetItem(key, arr);
=======
  console.log("🔔 write 함수 호출 - key:", key, "배열 길이:", arr.length);
  const success = safeSetItem(key, arr);
  console.log("🔔 safeSetItem 결과:", success);

  // 저장 성공 여부와 관계없이 notify 호출 (UI 업데이트를 위해)
  notify();
>>>>>>> f81c5e06
}

function notify() {
  console.log("🔔 tryOnHistory notify 호출됨, listeners 수:", listeners.size);
  listeners.forEach((l) => {
    try {
      l();
    } catch {}
<<<<<<< HEAD
=======
  });
}

// 이미지 압축 함수
function compressImage(
  dataUri: string,
  quality: number = 0.7,
  maxWidth: number = 800
): Promise<string> {
  return new Promise((resolve) => {
    const img = new Image();
    img.onload = () => {
      const canvas = document.createElement("canvas");
      const ctx = canvas.getContext("2d");

      // 비율 유지하면서 크기 조정
      const ratio = Math.min(maxWidth / img.width, maxWidth / img.height);
      canvas.width = img.width * ratio;
      canvas.height = img.height * ratio;

      // 캔버스에 그리기
      ctx?.drawImage(img, 0, 0, canvas.width, canvas.height);

      // 압축된 이미지로 변환
      const compressedDataUri = canvas.toDataURL("image/jpeg", quality);
      resolve(compressedDataUri);
    };
    img.src = dataUri;
>>>>>>> f81c5e06
  });
}

export const tryOnHistory = {
<<<<<<< HEAD
=======
  // 디버깅용: listeners에 접근 가능하도록
  get listeners() {
    return listeners;
  },

  // 임시: 모든 히스토리 데이터 클리어 (개발용)
  clearAll() {
    console.log("🗑️ 모든 히스토리 데이터 클리어 중...");
    localStorage.removeItem(KEY_INPUTS);
    localStorage.removeItem(KEY_OUTPUTS);
    notify();
    console.log("✅ 히스토리 데이터 클리어 완료");
  },
>>>>>>> f81c5e06
  addInput(item: Omit<TryOnInputHistoryItem, "id" | "ts">) {
    // Drop entries that are only AI-model person without any clothing labels
    if (
      item.person !== "upload" &&
      !item.topLabel &&
      !item.pantsLabel &&
      !item.shoesLabel &&
      !item.outerLabel
    ) {
<<<<<<< HEAD
      return;
    }

    // 중복 체크: 같은 상품이 이미 히스토리에 있는지 확인 (슬롯 무관)
    const existingList = read<TryOnInputHistoryItem>(KEY_INPUTS);
    const isDuplicate = existingList.some((existing) => {
      // 상품 ID가 있는 경우에만 중복 체크
      const itemProductIds = [
        item.topProductId,
        item.pantsProductId,
        item.shoesProductId,
        item.outerProductId,
      ].filter(Boolean);

      const existingProductIds = [
        existing.topProductId,
        existing.pantsProductId,
        existing.shoesProductId,
        existing.outerProductId,
      ].filter(Boolean);

      // 상품 ID가 없으면 중복 체크 안함 (업로드 이미지 등)
      if (itemProductIds.length === 0) {
        return false;
      }

      // 같은 상품 ID가 하나라도 있으면 중복
      return itemProductIds.some((id) => existingProductIds.includes(id));
    });

    if (isDuplicate) {
      console.log("중복된 상품이므로 히스토리에 추가하지 않음", {
        item: {
          topProductId: item.topProductId,
          pantsProductId: item.pantsProductId,
          shoesProductId: item.shoesProductId,
          outerProductId: item.outerProductId,
        },
        existing: existingList.map((ex) => ({
          topProductId: ex.topProductId,
          pantsProductId: ex.pantsProductId,
          shoesProductId: ex.shoesProductId,
          outerProductId: ex.outerProductId,
        })),
      });
      return;
    }

=======
      return;
    }

    // 중복 체크: 같은 상품이 이미 히스토리에 있는지 확인 (슬롯 무관)
    const existingList = read<TryOnInputHistoryItem>(KEY_INPUTS);
    const isDuplicate = existingList.some((existing) => {
      // 상품 ID가 있는 경우에만 중복 체크
      const itemProductIds = [
        item.topProductId,
        item.pantsProductId,
        item.shoesProductId,
        item.outerProductId,
      ].filter(Boolean);

      const existingProductIds = [
        existing.topProductId,
        existing.pantsProductId,
        existing.shoesProductId,
        existing.outerProductId,
      ].filter(Boolean);

      // 상품 ID가 없으면 중복 체크 안함 (업로드 이미지 등)
      if (itemProductIds.length === 0) {
        return false;
      }

      // 같은 상품 ID가 하나라도 있으면 중복
      return itemProductIds.some((id) => existingProductIds.includes(id));
    });

    if (isDuplicate) {
      console.log("중복된 상품이므로 히스토리에 추가하지 않음", {
        item: {
          topProductId: item.topProductId,
          pantsProductId: item.pantsProductId,
          shoesProductId: item.shoesProductId,
          outerProductId: item.outerProductId,
        },
        existing: existingList.map((ex) => ({
          topProductId: ex.topProductId,
          pantsProductId: ex.pantsProductId,
          shoesProductId: ex.shoesProductId,
          outerProductId: ex.outerProductId,
        })),
      });
      return;
    }

>>>>>>> f81c5e06
    const now: TryOnInputHistoryItem = {
      id: `h-${Date.now()}-${Math.random().toString(36).slice(2)}`,
      ts: Date.now(),
      ...item,
    };
    const list = [now, ...existingList];
    write(KEY_INPUTS, list);

    // 저장 후 용량 관리 실행
    manageStorageSpace();
  },
<<<<<<< HEAD
  addOutput(imageDataUri: string) {
    const now: TryOnOutputHistoryItem = {
      id: `o-${Date.now()}-${Math.random().toString(36).slice(2)}`,
      ts: Date.now(),
      image: imageDataUri,
    };
    const list = [now, ...read<TryOnOutputHistoryItem>(KEY_OUTPUTS)];
=======
  async addOutput(imageDataUri: string) {
    // 현재 localStorage 용량 확인
    const usage = getStorageUsage();
    console.log("🔔 현재 localStorage 용량:", usage);
    console.log(
      "🔔 addOutput 호출됨, 이미지 데이터 길이:",
      imageDataUri.length
    );

    // 이미지 압축 (크기 줄이기) - 더 강한 압축
    const compressedImageDataUri = await compressImage(imageDataUri, 0.5, 600);
    console.log(
      "🔔 압축 후 이미지 데이터 길이:",
      compressedImageDataUri.length
    );

    const now: TryOnOutputHistoryItem = {
      id: `o-${Date.now()}-${Math.random().toString(36).slice(2)}`,
      ts: Date.now(),
      image: compressedImageDataUri,
      evaluation: {
        score: 85, // 기본 점수
        reasoning: "자동 생성된 결과",
        model: "virtual-try-on",
        ts: Date.now(),
      },
    };

    const existingList = read<TryOnOutputHistoryItem>(KEY_OUTPUTS);
    console.log("🔔 기존 출력 히스토리 개수:", existingList.length);

    const list = [now, ...existingList];
    console.log("🔔 새로운 리스트 길이:", list.length);

>>>>>>> f81c5e06
    write(KEY_OUTPUTS, list);
    console.log("🔔 출력 히스토리 저장 완료");

    // 저장 후 용량 관리 실행
    manageStorageSpace();
    console.log("🔔 용량 관리 완료");

    // 추가로 notify 호출 (UI 즉시 업데이트)
    notify();
  },
  updateOutput(id: string, patch: Partial<TryOnOutputHistoryItem>) {
    const list = read<TryOnOutputHistoryItem>(KEY_OUTPUTS);
    const idx = list.findIndex((it) => it.id === id);
    if (idx >= 0) {
      list[idx] = { ...list[idx], ...patch };
      write(KEY_OUTPUTS, list);
    }
  },
  inputs(): TryOnInputHistoryItem[] {
    return read<TryOnInputHistoryItem>(KEY_INPUTS);
  },
  outputs(): TryOnOutputHistoryItem[] {
    return read<TryOnOutputHistoryItem>(KEY_OUTPUTS);
  },
  clearInputs() {
    write(KEY_INPUTS, []);
<<<<<<< HEAD
    notify();
  },
  clearOutputs() {
    write(KEY_OUTPUTS, []);
    notify();
=======
  },
  clearOutputs() {
    write(KEY_OUTPUTS, []);
>>>>>>> f81c5e06
  },
  removeInput(id: string) {
    const list = read<TryOnInputHistoryItem>(KEY_INPUTS);
    const filtered = list.filter((item) => item.id !== id);
    write(KEY_INPUTS, filtered);
<<<<<<< HEAD
    notify();
=======
>>>>>>> f81c5e06
  },
  removeOutput(id: string) {
    const list = read<TryOnOutputHistoryItem>(KEY_OUTPUTS);
    const filtered = list.filter((item) => item.id !== id);
    write(KEY_OUTPUTS, filtered);
<<<<<<< HEAD
    notify();
=======
>>>>>>> f81c5e06
  },
  subscribe(fn: Listener) {
    listeners.add(fn);
    return () => listeners.delete(fn);
  },
};

export default tryOnHistory;<|MERGE_RESOLUTION|>--- conflicted
+++ resolved
@@ -1,8 +1,5 @@
 import type { RecommendationItem } from "../types";
-<<<<<<< HEAD
-=======
 import { getStorageUsage, manageStorageSpace } from "./storage.service";
->>>>>>> f81c5e06
 
 export type TryOnInputHistoryItem = {
   id: string;
@@ -54,16 +51,12 @@
 }
 
 function write<T>(key: string, arr: T[]) {
-<<<<<<< HEAD
-  safeSetItem(key, arr);
-=======
   console.log("🔔 write 함수 호출 - key:", key, "배열 길이:", arr.length);
   const success = safeSetItem(key, arr);
   console.log("🔔 safeSetItem 결과:", success);
 
   // 저장 성공 여부와 관계없이 notify 호출 (UI 업데이트를 위해)
   notify();
->>>>>>> f81c5e06
 }
 
 function notify() {
@@ -72,8 +65,6 @@
     try {
       l();
     } catch {}
-<<<<<<< HEAD
-=======
   });
 }
 
@@ -102,13 +93,10 @@
       resolve(compressedDataUri);
     };
     img.src = dataUri;
->>>>>>> f81c5e06
   });
 }
 
 export const tryOnHistory = {
-<<<<<<< HEAD
-=======
   // 디버깅용: listeners에 접근 가능하도록
   get listeners() {
     return listeners;
@@ -122,7 +110,6 @@
     notify();
     console.log("✅ 히스토리 데이터 클리어 완료");
   },
->>>>>>> f81c5e06
   addInput(item: Omit<TryOnInputHistoryItem, "id" | "ts">) {
     // Drop entries that are only AI-model person without any clothing labels
     if (
@@ -132,7 +119,6 @@
       !item.shoesLabel &&
       !item.outerLabel
     ) {
-<<<<<<< HEAD
       return;
     }
 
@@ -181,56 +167,6 @@
       return;
     }
 
-=======
-      return;
-    }
-
-    // 중복 체크: 같은 상품이 이미 히스토리에 있는지 확인 (슬롯 무관)
-    const existingList = read<TryOnInputHistoryItem>(KEY_INPUTS);
-    const isDuplicate = existingList.some((existing) => {
-      // 상품 ID가 있는 경우에만 중복 체크
-      const itemProductIds = [
-        item.topProductId,
-        item.pantsProductId,
-        item.shoesProductId,
-        item.outerProductId,
-      ].filter(Boolean);
-
-      const existingProductIds = [
-        existing.topProductId,
-        existing.pantsProductId,
-        existing.shoesProductId,
-        existing.outerProductId,
-      ].filter(Boolean);
-
-      // 상품 ID가 없으면 중복 체크 안함 (업로드 이미지 등)
-      if (itemProductIds.length === 0) {
-        return false;
-      }
-
-      // 같은 상품 ID가 하나라도 있으면 중복
-      return itemProductIds.some((id) => existingProductIds.includes(id));
-    });
-
-    if (isDuplicate) {
-      console.log("중복된 상품이므로 히스토리에 추가하지 않음", {
-        item: {
-          topProductId: item.topProductId,
-          pantsProductId: item.pantsProductId,
-          shoesProductId: item.shoesProductId,
-          outerProductId: item.outerProductId,
-        },
-        existing: existingList.map((ex) => ({
-          topProductId: ex.topProductId,
-          pantsProductId: ex.pantsProductId,
-          shoesProductId: ex.shoesProductId,
-          outerProductId: ex.outerProductId,
-        })),
-      });
-      return;
-    }
-
->>>>>>> f81c5e06
     const now: TryOnInputHistoryItem = {
       id: `h-${Date.now()}-${Math.random().toString(36).slice(2)}`,
       ts: Date.now(),
@@ -242,15 +178,6 @@
     // 저장 후 용량 관리 실행
     manageStorageSpace();
   },
-<<<<<<< HEAD
-  addOutput(imageDataUri: string) {
-    const now: TryOnOutputHistoryItem = {
-      id: `o-${Date.now()}-${Math.random().toString(36).slice(2)}`,
-      ts: Date.now(),
-      image: imageDataUri,
-    };
-    const list = [now, ...read<TryOnOutputHistoryItem>(KEY_OUTPUTS)];
-=======
   async addOutput(imageDataUri: string) {
     // 현재 localStorage 용량 확인
     const usage = getStorageUsage();
@@ -285,7 +212,6 @@
     const list = [now, ...existingList];
     console.log("🔔 새로운 리스트 길이:", list.length);
 
->>>>>>> f81c5e06
     write(KEY_OUTPUTS, list);
     console.log("🔔 출력 히스토리 저장 완료");
 
@@ -312,35 +238,19 @@
   },
   clearInputs() {
     write(KEY_INPUTS, []);
-<<<<<<< HEAD
-    notify();
   },
   clearOutputs() {
     write(KEY_OUTPUTS, []);
-    notify();
-=======
-  },
-  clearOutputs() {
-    write(KEY_OUTPUTS, []);
->>>>>>> f81c5e06
   },
   removeInput(id: string) {
     const list = read<TryOnInputHistoryItem>(KEY_INPUTS);
     const filtered = list.filter((item) => item.id !== id);
     write(KEY_INPUTS, filtered);
-<<<<<<< HEAD
-    notify();
-=======
->>>>>>> f81c5e06
   },
   removeOutput(id: string) {
     const list = read<TryOnOutputHistoryItem>(KEY_OUTPUTS);
     const filtered = list.filter((item) => item.id !== id);
     write(KEY_OUTPUTS, filtered);
-<<<<<<< HEAD
-    notify();
-=======
->>>>>>> f81c5e06
   },
   subscribe(fn: Listener) {
     listeners.add(fn);
