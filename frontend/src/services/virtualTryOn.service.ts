--- conflicted
+++ resolved
@@ -1,231 +1,293 @@
-﻿import { apiClient, ApiError } from './api.service';
-import {
-    VirtualTryOnRequest,
-    VirtualTryOnResponse,
-    RecommendationRequest,
-    RecommendationResponse,
-<<<<<<< HEAD
-    RecommendationItem
-=======
-    VideoGenerationRequest,
-    VideoGenerationStartResponse,
-    VideoGenerationStatusResponse
->>>>>>> 458c60df
-} from '../types';
+﻿import {
+  RecommendationRequest,
+  RecommendationResponse,
+  VideoGenerationRequest,
+  VideoGenerationStartResponse,
+  VideoGenerationStatusResponse,
+  VirtualTryOnRequest,
+  VirtualTryOnResponse,
+} from "../types";
+import { apiClient, ApiError } from "./api.service";
 
 /**
  * Virtual Try-On API Service
  * Provides typed methods for virtual try-on and recommendation API calls
  */
 export class VirtualTryOnService {
-    /**
-     * Generate virtual try-on image by combining person and clothing items
-     * @param request - Virtual try-on request with person image and clothing items
-     * @returns Promise resolving to generated image data
-     */
-    async combineImages(request: VirtualTryOnRequest): Promise<VirtualTryOnResponse> {
-        try {
-            const response = await apiClient.post<VirtualTryOnResponse>(
-                '/api/generate',
-                request,
-                {
-                    timeout: 60000, // Extended timeout for AI processing
-                }
-            );
-
-            if (response.error) {
-                throw new ApiError(response.error, 400, 'GENERATION_ERROR');
-            }
-
-            return response;
-        } catch (error) {
-            if (error instanceof ApiError) {
-                throw error;
-            }
-            throw new ApiError(
-                'Failed to generate virtual try-on image',
-                500,
-                'GENERATION_FAILED'
-            );
+  /**
+   * Generate virtual try-on image by combining person and clothing items
+   * @param request - Virtual try-on request with person image and clothing items
+   * @returns Promise resolving to generated image data
+   */
+  async combineImages(
+    request: VirtualTryOnRequest
+  ): Promise<VirtualTryOnResponse> {
+    try {
+      const response = await apiClient.post<VirtualTryOnResponse>(
+        "/api/generate",
+        request,
+        {
+          timeout: 60000, // Extended timeout for AI processing
         }
-    }
-
-    /**
-     * Get product recommendations based on uploaded images
-     * @param request - Recommendation request with person and/or clothing items
-     * @returns Promise resolving to product recommendations
-     */
-    async getRecommendations(request: RecommendationRequest): Promise<RecommendationResponse> {
-        try {
-            const response = await apiClient.post<RecommendationResponse>(
-                '/api/recommend',
-                request,
-                {
-                    timeout: 45000, // Extended timeout for AI processing
-                }
-            );
-
-            if (response.error) {
-                throw new ApiError(response.error, 400, 'RECOMMENDATION_ERROR');
-            }
-
-            return response;
-        } catch (error) {
-            if (error instanceof ApiError) {
-                throw error;
-            }
-            throw new ApiError(
-                'Failed to get recommendations',
-                500,
-                'RECOMMENDATION_FAILED'
-            );
+      );
+
+      if (response.error) {
+        throw new ApiError(response.error, 400, "GENERATION_ERROR");
+      }
+
+      return response;
+    } catch (error) {
+      if (error instanceof ApiError) {
+        throw error;
+      }
+      throw new ApiError(
+        "Failed to generate virtual try-on image",
+        500,
+        "GENERATION_FAILED"
+      );
+    }
+  }
+
+  /**
+   * Get product recommendations based on uploaded images
+   * @param request - Recommendation request with person and/or clothing items
+   * @returns Promise resolving to product recommendations
+   */
+  async getRecommendations(
+    request: RecommendationRequest
+  ): Promise<RecommendationResponse> {
+    try {
+      const response = await apiClient.post<RecommendationResponse>(
+        "/api/recommend",
+        request,
+        {
+          timeout: 45000, // Extended timeout for AI processing
         }
-    }
-
-    /**
-     * Get product recommendations based on virtual try-on result
-     * @param request - Recommendation request with generated image
-     * @returns Promise resolving to product recommendations
-     */
-    async getRecommendationsFromFitting(request: RecommendationRequest): Promise<RecommendationResponse> {
-        try {
-            const response = await apiClient.post<RecommendationResponse>(
-                '/api/recommend/from-fitting',
-                request,
-                {
-                    timeout: 45000, // Extended timeout for AI processing
-                }
-            );
-
-            if (response.error) {
-                throw new ApiError(response.error, 400, 'RECOMMENDATION_ERROR');
-            }
-
-            return response;
-        } catch (error) {
-            if (error instanceof ApiError) {
-                throw error;
-            }
-            throw new ApiError(
-                'Failed to get recommendations from fitting',
-                500,
-                'RECOMMENDATION_FAILED'
-            );
+      );
+
+      if (response.error) {
+        throw new ApiError(response.error, 400, "RECOMMENDATION_ERROR");
+      }
+
+      return response;
+    } catch (error) {
+      if (error instanceof ApiError) {
+        throw error;
+      }
+      throw new ApiError(
+        "Failed to get recommendations",
+        500,
+        "RECOMMENDATION_FAILED"
+      );
+    }
+  }
+
+  /**
+   * Get product recommendations based on virtual try-on result
+   * @param request - Recommendation request with generated image
+   * @returns Promise resolving to product recommendations
+   */
+  async getRecommendationsFromFitting(
+    request: RecommendationRequest
+  ): Promise<RecommendationResponse> {
+    try {
+      const response = await apiClient.post<RecommendationResponse>(
+        "/api/recommend/from-fitting",
+        request,
+        {
+          timeout: 45000, // Extended timeout for AI processing
         }
-    }
-
-    /**
-     * Get concise style tips based on generated image or history images
-     * @param payload - { generatedImage?: string; historyImages?: string[]; options?: { tone?: 'warm'|'cool'|'neutral'; occasion?: string; maxTips?: number } }
-     */
-    async getStyleTips(payload: { generatedImage?: string; historyImages?: string[]; person?: any; clothingItems?: any; options?: { tone?: string; occasion?: string; maxTips?: number } }): Promise<import('../types').StyleTipsResponse> {
-        const response = await apiClient.post<import('../types').StyleTipsResponse>('/api/tips', payload, { timeout: 20000 });
-        if ((response as any).error) {
-            return { tips: [], source: 'fallback' } as any;
-        }
-        return response as any;
-    }
-
-    /**
-     * Recommend by selected positions with optional full metadata
-     * @param payload { positions:number[]; items?: any[]; final_k?: number; categories?: string[]; use_llm_rerank?: boolean }
-     */
-    async getRecommendationsByPositions(payload: {
-        positions: number[];
-        items?: Array<{
-            pos: number;
-            category?: string;
-            title?: string;
-            tags?: string[];
-            price?: number;
-            brand?: string;
-            gender?: string;
-            productUrl?: string;
-            imageUrl?: string;
-            description?: string;
-        }>;
-        top_k?: number;
-        final_k?: number;
-        categories?: string[];
-        use_llm_rerank?: boolean;
-    }): Promise<RecommendationItem[]> {
-        const res = await apiClient.post<RecommendationItem[]>('/api/recommend/by-positions', payload, { timeout: 20000 });
-        return res;
-    }
-
-    /**
-     * Check if virtual try-on generation is currently loading
-     */
-    isGenerating(): boolean {
-        return apiClient.isLoading('POST', '/api/generate');
-    }
-
-    /**
-     * Check if recommendations are currently loading
-     */
-    isLoadingRecommendations(): boolean {
-        return apiClient.isLoading('POST', '/api/recommend') ||
-            apiClient.isLoading('POST', '/api/recommend/from-fitting');
-    }
-
-    /**
-     * Check if any API call is currently loading
-     */
-    isLoading(): boolean {
-        return this.isGenerating() || this.isLoadingRecommendations();
-    }
-
-    /**
-     * Start Vertex AI video generation based on the current fitting image
-     */
-    async startVideoGeneration(request: VideoGenerationRequest): Promise<VideoGenerationStartResponse> {
-        try {
-            const response = await apiClient.post<VideoGenerationStartResponse>(
-                '/api/try-on/video',
-                request,
-                { timeout: 90000 }
-            );
-            if (!response || typeof response.operationName !== 'string' || !response.operationName.trim()) {
-                throw new ApiError('Video generation failed: invalid response from server', 502, 'VIDEO_GENERATION_INVALID', response);
-            }
-            return response;
-        } catch (error) {
-            if (error instanceof ApiError) {
-                throw error;
-            }
-            const message = error instanceof Error ? error.message : 'Failed to start video generation';
-            throw new ApiError(message || 'Failed to start video generation', 500, 'VIDEO_GENERATION_FAILED');
-        }
-    }
-
-    /**
-     * Fetch status for video generation job
-     */
-    async fetchVideoStatus(operationName: string): Promise<VideoGenerationStatusResponse> {
-        try {
-            const response = await apiClient.post<VideoGenerationStatusResponse>(
-                '/api/try-on/video/status',
-                { operationName },
-                { timeout: 20000 }
-            );
-            if (!response || typeof response.done !== 'boolean' || !Array.isArray(response.videoUris)) {
-                throw new ApiError('Video status response malformed', 502, 'VIDEO_STATUS_INVALID', response);
-            }
-            return response;
-        } catch (error) {
-            if (error instanceof ApiError) {
-                throw error;
-            }
-            const message = error instanceof Error ? error.message : 'Failed to fetch video generation status';
-            throw new ApiError(message || 'Failed to fetch video generation status', 500, 'VIDEO_STATUS_FAILED');
-        }
-    }
-
-    /** Evaluate outfits (result images) with LLM */
-    async evaluateOutfits(payload: { images: string[]; options?: { occasion?: string; tone?: string; style?: string } }): Promise<{ results: { index: number; score: number; reasoning?: string }[]; source: 'ai'|'fallback' }>{
-        const res = await apiClient.post<any>('/api/evaluate', payload, { timeout: 30000 });
-        return res as any;
-    }
+      );
+
+      if (response.error) {
+        throw new ApiError(response.error, 400, "RECOMMENDATION_ERROR");
+      }
+
+      return response;
+    } catch (error) {
+      if (error instanceof ApiError) {
+        throw error;
+      }
+      throw new ApiError(
+        "Failed to get recommendations from fitting",
+        500,
+        "RECOMMENDATION_FAILED"
+      );
+    }
+  }
+
+  /**
+   * Get concise style tips based on generated image or history images
+   * @param payload - { generatedImage?: string; historyImages?: string[]; options?: { tone?: 'warm'|'cool'|'neutral'; occasion?: string; maxTips?: number } }
+   */
+  async getStyleTips(payload: {
+    generatedImage?: string;
+    historyImages?: string[];
+    person?: any;
+    clothingItems?: any;
+    options?: { tone?: string; occasion?: string; maxTips?: number };
+  }): Promise<import("../types").StyleTipsResponse> {
+    const response = await apiClient.post<import("../types").StyleTipsResponse>(
+      "/api/tips",
+      payload,
+      { timeout: 20000 }
+    );
+    if ((response as any).error) {
+      return { tips: [], source: "fallback" } as any;
+    }
+    return response as any;
+  }
+
+  /**
+   * Recommend by selected positions with optional full metadata
+   * @param payload { positions:number[]; items?: any[]; final_k?: number; categories?: string[]; use_llm_rerank?: boolean }
+   */
+  async getRecommendationsByPositions(payload: {
+    positions: number[];
+    items?: Array<{
+      pos: number;
+      category?: string;
+      title?: string;
+      tags?: string[];
+      price?: number;
+      brand?: string;
+      gender?: string;
+      productUrl?: string;
+      imageUrl?: string;
+      description?: string;
+    }>;
+    top_k?: number;
+    final_k?: number;
+    categories?: string[];
+    use_llm_rerank?: boolean;
+  }): Promise<RecommendationItem[]> {
+    const res = await apiClient.post<RecommendationItem[]>(
+      "/api/recommend/by-positions",
+      payload,
+      { timeout: 20000 }
+    );
+    return res;
+  }
+
+  /**
+   * Check if virtual try-on generation is currently loading
+   */
+  isGenerating(): boolean {
+    return apiClient.isLoading("POST", "/api/generate");
+  }
+
+  /**
+   * Check if recommendations are currently loading
+   */
+  isLoadingRecommendations(): boolean {
+    return (
+      apiClient.isLoading("POST", "/api/recommend") ||
+      apiClient.isLoading("POST", "/api/recommend/from-fitting")
+    );
+  }
+
+  /**
+   * Check if any API call is currently loading
+   */
+  isLoading(): boolean {
+    return this.isGenerating() || this.isLoadingRecommendations();
+  }
+
+  /**
+   * Start Vertex AI video generation based on the current fitting image
+   */
+  async startVideoGeneration(
+    request: VideoGenerationRequest
+  ): Promise<VideoGenerationStartResponse> {
+    try {
+      const response = await apiClient.post<VideoGenerationStartResponse>(
+        "/api/try-on/video",
+        request,
+        { timeout: 90000 }
+      );
+      if (
+        !response ||
+        typeof response.operationName !== "string" ||
+        !response.operationName.trim()
+      ) {
+        throw new ApiError(
+          "Video generation failed: invalid response from server",
+          502,
+          "VIDEO_GENERATION_INVALID",
+          response
+        );
+      }
+      return response;
+    } catch (error) {
+      if (error instanceof ApiError) {
+        throw error;
+      }
+      const message =
+        error instanceof Error
+          ? error.message
+          : "Failed to start video generation";
+      throw new ApiError(
+        message || "Failed to start video generation",
+        500,
+        "VIDEO_GENERATION_FAILED"
+      );
+    }
+  }
+
+  /**
+   * Fetch status for video generation job
+   */
+  async fetchVideoStatus(
+    operationName: string
+  ): Promise<VideoGenerationStatusResponse> {
+    try {
+      const response = await apiClient.post<VideoGenerationStatusResponse>(
+        "/api/try-on/video/status",
+        { operationName },
+        { timeout: 20000 }
+      );
+      if (
+        !response ||
+        typeof response.done !== "boolean" ||
+        !Array.isArray(response.videoUris)
+      ) {
+        throw new ApiError(
+          "Video status response malformed",
+          502,
+          "VIDEO_STATUS_INVALID",
+          response
+        );
+      }
+      return response;
+    } catch (error) {
+      if (error instanceof ApiError) {
+        throw error;
+      }
+      const message =
+        error instanceof Error
+          ? error.message
+          : "Failed to fetch video generation status";
+      throw new ApiError(
+        message || "Failed to fetch video generation status",
+        500,
+        "VIDEO_STATUS_FAILED"
+      );
+    }
+  }
+
+  /** Evaluate outfits (result images) with LLM */
+  async evaluateOutfits(payload: {
+    images: string[];
+    options?: { occasion?: string; tone?: string; style?: string };
+  }): Promise<{
+    results: { index: number; score: number; reasoning?: string }[];
+    source: "ai" | "fallback";
+  }> {
+    const res = await apiClient.post<any>("/api/evaluate", payload, {
+      timeout: 30000,
+    });
+    return res as any;
+  }
 }
 
 // Create and export singleton instance
