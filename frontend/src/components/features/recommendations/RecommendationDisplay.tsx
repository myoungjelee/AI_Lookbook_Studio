--- conflicted
+++ resolved
@@ -3,32 +3,23 @@
 import type { CategoryRecommendations, RecommendationItem } from '../../../types';
 import { HeartIcon } from '../../icons/HeartIcon';
 import { Button, Card, toast, useToast } from '../../ui';
-<<<<<<< HEAD
-import { ProductCardOverlay } from '../ecommerce/ProductCardOverlay';
-=======
->>>>>>> f81c5e06
 
 interface RecommendationDisplayProps {
     recommendations: CategoryRecommendations;
     onItemClick?: (item: RecommendationItem) => void;
-    mode?: 'main' | 'fitting'; // 메인 페이지용 vs 피팅룸용
 }
 
 export const RecommendationDisplay: React.FC<RecommendationDisplayProps> = ({
     recommendations,
     onItemClick,
-    mode = 'main', // 기본값은 메인 페이지
 }) => {
 
-<<<<<<< HEAD
-=======
     const safeTop = recommendations.top ?? [];
     const safePants = recommendations.pants ?? [];
     const safeOuter = recommendations.outer ?? [];
     const safeShoes = recommendations.shoes ?? [];
     const safeAccessories = recommendations.accessories ?? [];
 
->>>>>>> f81c5e06
     // Lightweight inline placeholder (SVG) shown when product image fails to load
     const fallbackImage =
         'data:image/svg+xml;utf8,' +
@@ -60,7 +51,6 @@
     const ItemCard: React.FC<{ item: RecommendationItem }> = ({ item }) => {
         const { addToast } = useToast();
         const [liked, setLiked] = useState<boolean>(() => likesService.isLiked(item.id));
-        const [showOverlay, setShowOverlay] = useState(false);
 
         const onToggleLike: React.MouseEventHandler = (e) => {
             e.preventDefault(); e.stopPropagation();
@@ -73,51 +63,10 @@
             );
         };
 
-<<<<<<< HEAD
-        const handleMouseEnter = () => {
-            setShowOverlay(true);
-        };
-
-        const handleMouseLeave = () => {
-            setShowOverlay(false);
-        };
-
-        const handleBuy = () => {
-            if ((item as any).productUrl) {
-                window.open((item as any).productUrl as string, '_blank', 'noopener,noreferrer');
-            }
-        };
-
-        const handleVirtualFitting = async () => {
-            if (mode === 'fitting') {
-                // 피팅룸 모드: onItemClick으로 부모에게 전달
-                onItemClick?.(item);
-            } else {
-                // 메인 페이지 모드: 사이드바에 등록 (기존 방식)
-                const productData = {
-                    ...item, // 모든 원본 필드 포함
-                    timestamp: Date.now()
-                };
-                
-                try {
-                    localStorage.setItem('app:pendingVirtualFittingItem', JSON.stringify(productData));
-                } catch (error) {
-                    console.warn('localStorage 용량 초과, 상품 정보 저장 실패:', error);
-                }
-            }
-        };
 
         return (
             <Card 
                 className="cursor-pointer hover:shadow-lg transition-shadow duration-200" 
-                onMouseEnter={handleMouseEnter} 
-                onMouseLeave={handleMouseLeave} 
-=======
-
-        return (
-            <Card 
-                className="cursor-pointer hover:shadow-lg transition-shadow duration-200" 
->>>>>>> f81c5e06
                 onClick={() => onItemClick?.(item)}
                 data-card-id={item.id}
             >
@@ -140,17 +89,7 @@
                         </div>
                     )}
                     
-<<<<<<< HEAD
-                    {/* 오버레이 */}
-                    <ProductCardOverlay
-                        isVisible={showOverlay}
-                        onBuy={handleBuy}
-                        onVirtualFitting={handleVirtualFitting}
-                        product={item}
-                    />
-=======
                     {/* 오버레이 제거 - 유사상품추천에서는 오버레이 없음 */}
->>>>>>> f81c5e06
                 </div>
                 <div className="space-y-1">
                     <p className="font-medium text-sm text-gray-900 line-clamp-2">{item.title}</p>
