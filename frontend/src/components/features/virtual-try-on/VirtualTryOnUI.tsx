﻿import React, { useCallback, useEffect, useRef, useState } from 'react';
import { apiClient } from '../../../services/api.service';
import { imageProxy } from '../../../services/imageProxy.service';
import { likesService } from '../../../services/likes.service';
import { manageStorageSpace } from '../../../services/storage.service';
import { tryOnHistory } from '../../../services/tryon_history.service';
import { virtualTryOnService } from '../../../services/virtualTryOn.service';
import type { ApiFile, ClothingItems, RecommendationItem, RecommendationOptions, UploadedImage } from '../../../types';
import { normalizeCategoryLoose } from '../../../utils/category';
import { Button, Card, Input, toast, useToast } from '../../ui';
import { Header } from '../layout/Header';
import { RecommendationDisplay } from '../recommendations/RecommendationDisplay';
import { StyleTipsCard } from '../tips/StyleTipsCard';
import { ClothingItemOverlay } from './ClothingItemOverlay';
import { CombineButton } from './CombineButton';
import { ImageUploader } from './ImageUploader';
import { ModelPicker } from './ModelPicker';
import { ResultDisplay } from './ResultDisplay';
import { SnsShareDialog } from './SnsShareDialog';
import { TryOnHistory } from './TryOnHistory';
// Simple feature-flag helper (treats undefined as ON)
const isFeatureEnabled = (value: unknown): boolean => {
  if (value === undefined || value === null) return true;
  const normalized = String(value).trim().toLowerCase();
  return !(normalized === '0' || normalized === 'false' || normalized === 'off');
};

export const VirtualTryOnUI: React.FC = () => {
    // ?곹깭瑜?localStorage?먯꽌 蹂듭썝
    const [personImage, setPersonImage] = useState<UploadedImage | null>(null);
    const [topImage, setTopImage] = useState<UploadedImage | null>(null);
    const [pantsImage, setPantsImage] = useState<UploadedImage | null>(null);
    const [shoesImage, setShoesImage] = useState<UploadedImage | null>(null);
    const [outerImage, setOuterImage] = useState<UploadedImage | null>(null);
    const [personSource, setPersonSource] = useState<'model' | 'upload' | 'unknown'>(() => {
        try {
            const saved = localStorage.getItem('virtualTryOn_personSource');
            return (saved as 'model' | 'upload' | 'unknown') || 'unknown';
        } catch { return 'unknown'; }
    });
    const [topLabel, setTopLabel] = useState<string | undefined>(() => {
        try {
            const saved = localStorage.getItem('virtualTryOn_topLabel');
            return saved || undefined;
        } catch { return undefined; }
    });
    const [pantsLabel, setPantsLabel] = useState<string | undefined>(() => {
        try {
            const saved = localStorage.getItem('virtualTryOn_pantsLabel');
            return saved || undefined;
        } catch { return undefined; }
    });
    const [shoesLabel, setShoesLabel] = useState<string | undefined>(() => {
        try {
            const saved = localStorage.getItem('virtualTryOn_shoesLabel');
            return saved || undefined;
        } catch { return undefined; }
    });
    const [outerLabel, setOuterLabel] = useState<string | undefined>(() => {
        try {
            const saved = localStorage.getItem('virtualTryOn_outerLabel');
            return saved || undefined;
        } catch { return undefined; }
    });
    const [generatedImage, setGeneratedImage] = useState<string | null>(null);
    const [recommendations, setRecommendations] = useState<any>(null);
    const [isLoading, setIsLoading] = useState<boolean>(false);
    const [isLoadingRecommendations, setIsLoadingRecommendations] = useState<boolean>(false);
    const [error, setError] = useState<string | null>(null);
    const { addToast } = useToast();
    const [shareOpen, setShareOpen] = useState<boolean>(false);
    // Video generation state
    const [videoPrompt, setVideoPrompt] = useState<string>((import.meta as any).env?.VITE_VIDEO_PROMPT || 'Create an 8-second lookbook video for this outfit.');
    const [videoStatus, setVideoStatus] = useState<'idle' | 'starting' | 'polling' | 'completed' | 'error'>('idle');
    const [videoOperationName, setVideoOperationName] = useState<string | null>(null);
    const [videoError, setVideoError] = useState<string | null>(null);
    const [videoUrls, setVideoUrls] = useState<string[]>([]);
const [selectedVideoIndex, setSelectedVideoIndex] = useState<number>(0);
const toPlayable = (u: string) => (u && u.startsWith('gs://')) ? `/api/try-on/video/stream?uri=${encodeURIComponent(u)}` : u;
    const [videoProgress, setVideoProgress] = useState<number | null>(null);
    const videoPollTimeoutRef = useRef<number | null>(null);
    const videoDefaults = {
        aspectRatio: (import.meta as any).env?.VITE_VIDEO_ASPECT || '9:16',
        durationSeconds: (import.meta as any).env?.VITE_VIDEO_DURATION || '4',
        resolution: (import.meta as any).env?.VITE_VIDEO_RESOLUTION || '720p',
    } as const;
    const promptLocked = isFeatureEnabled((import.meta as any).env?.VITE_VIDEO_PROMPT_LOCK);
    const shareFeatureEnabled = isFeatureEnabled((import.meta as any).env?.VITE_FEATURE_SHARE);
    const videoFeatureEnabled = isFeatureEnabled((import.meta as any).env?.VITE_FEATURE_VIDEO);
    const isSafari = typeof navigator !== 'undefined'
        ? (() => {
            const ua = navigator.userAgent.toLowerCase();
            return ua.includes('safari') && !ua.includes('chrome') && !ua.includes('android');
        })()
        : false;
    // UI highlight states
    const [selectedModelId, setSelectedModelId] = useState<string | null>(null);
    const [selectedTopId, setSelectedTopId] = useState<string | null>(null);
    const [selectedPantsId, setSelectedPantsId] = useState<string | null>(null);
    const [selectedShoesId, setSelectedShoesId] = useState<string | null>(null);
    const [selectedOuterId, setSelectedOuterId] = useState<string | null>(null);
    
    // ?몃쾭 ?ㅻ쾭?덉씠 ?곹깭
    const [hoveredSlot, setHoveredSlot] = useState<'outer' | 'top' | 'pants' | 'shoes' | null>(null);
    
    // ?먮낯 ?곹뭹 ?곗씠?????
    const [originalItems, setOriginalItems] = useState<{
        outer?: RecommendationItem;
        top?: RecommendationItem;
        pants?: RecommendationItem;
        shoes?: RecommendationItem;
    }>({});

    // Reflect history evaluations (scores) for current generated image
    const [historyTick, setHistoryTick] = useState<number>(0);
    useEffect(() => {
        const unsub = tryOnHistory.subscribe(() => setHistoryTick((x) => x + 1));
        return () => { unsub(); };
    }, []);
    const currentScore = React.useMemo(() => {
        if (!generatedImage) return null;
        const outs = tryOnHistory.outputs();
        const found = outs.find(o => o.image === generatedImage);
        return (found && typeof found.evaluation?.score === 'number') ? found.evaluation!.score : null;
    }, [generatedImage, historyTick]);
    // Video: polling helpers and lifecycle
    const clearVideoPoll = useCallback(() => {
        if (videoPollTimeoutRef.current !== null) {
            window.clearTimeout(videoPollTimeoutRef.current);
            videoPollTimeoutRef.current = null;
        }
        setVideoProgress(null);
    }, []);

    const pollVideoStatus = useCallback((operationName: string, attempt: number = 0) => {
        const execute = async () => {
            try {
                const status = await virtualTryOnService.fetchVideoStatus(operationName);
                let progress: number | null = null;
                const rawProgress = (status as any).progressPercent;
                if (typeof rawProgress === 'number') {
                    progress = rawProgress;
                } else if (typeof rawProgress === 'string') {
                    const parsed = Number(rawProgress);
                    if (!Number.isNaN(parsed)) {
                        progress = parsed;
                    }
                }
                setVideoProgress(progress);
                if (status.done) {
                    clearVideoPoll();
                    setVideoStatus('completed');
                    { const urls = Array.isArray((status as any).videoUris) ? (status as any).videoUris : []; const dataUris = Array.isArray((status as any).videoDataUris) ? (status as any).videoDataUris : []; setVideoUrls([...urls, ...dataUris]); }
                    setVideoProgress(progress ?? 100);
                    return;
                }
                setVideoStatus('polling');
                const delay = Math.min(2000 + attempt * 500, 6000);
                videoPollTimeoutRef.current = window.setTimeout(() => {
                    pollVideoStatus(operationName, attempt + 1);
                }, delay);
            } catch (err) {
                clearVideoPoll();
                setVideoProgress(null);
                setVideoStatus('error');
                setVideoError(err instanceof Error ? err.message : 'Failed to fetch video status.');
            }
        };
        void execute();
    }, [clearVideoPoll]);

    useEffect(() => () => { clearVideoPoll(); }, [clearVideoPoll]);

    useEffect(() => {
        if (!generatedImage) {
            clearVideoPoll();
            setVideoStatus('idle');
            setVideoOperationName(null);
            setVideoError(null);
            setVideoUrls([]);
            setVideoProgress(null);
        }
    }, [generatedImage, clearVideoPoll]);

    useEffect(() => {
        if (!videoFeatureEnabled) {
            clearVideoPoll();
            setVideoStatus('idle');
            setVideoOperationName(null);
            setVideoError(null);
            setVideoUrls([]);
            setVideoProgress(null);
        }
    }, [videoFeatureEnabled, clearVideoPoll]);

    const handleStartVideoGeneration = useCallback(async () => {
        if (!generatedImage) {
            addToast(toast.info('Generate a try-on image first.', undefined, { duration: 1600 }));
            return;
        }
        const trimmed = (promptLocked ? ((import.meta as any).env?.VITE_VIDEO_PROMPT || videoPrompt) : videoPrompt).trim();
        if (!trimmed) {
            addToast(toast.info('Enter a prompt for the video.', undefined, { duration: 1600 }));
            return;
        }
        clearVideoPoll();
        setVideoError(null);
        setVideoUrls([]);
        setVideoOperationName(null);
        setVideoProgress(0);
        setVideoStatus('starting');
        try {
            const res = await virtualTryOnService.startVideoGeneration({
                prompt: trimmed,
                imageData: generatedImage,
                parameters: {
                    aspectRatio: String(videoDefaults.aspectRatio),
                    durationSeconds: String(videoDefaults.durationSeconds),
                    resolution: String(videoDefaults.resolution),
                },
            });
            const op = res.operationName;
            setVideoOperationName(op);
            setVideoStatus('polling');
            addToast(toast.success('Video generation started. Hang tight!', undefined, { duration: 1800 }));
            videoPollTimeoutRef.current = window.setTimeout(() => { pollVideoStatus(op); }, 1500);
        } catch (err) {
            clearVideoPoll();
            const message = err instanceof Error ? err.message : 'Video generation failed. Please try again later.';
            setVideoStatus('error');
            setVideoError(message);
            addToast(toast.error(message, undefined, { duration: 2200 }));
        }
    }, [generatedImage, videoPrompt, clearVideoPoll, pollVideoStatus, addToast]);

    const handleCancelVideoPolling = useCallback(() => {
        clearVideoPoll();
        setVideoStatus('idle');
        setVideoOperationName(null);
        setVideoError(null);
        setVideoUrls([]);
        setVideoProgress(null);
    }, [clearVideoPoll]);

    // Likes feed for quick fitting
    const [likedItems, setLikedItems] = useState<RecommendationItem[]>([]);
    useEffect(() => {
        setLikedItems(likesService.getAll());
        const unsub = likesService.subscribe(setLikedItems);
        const onStorage = (e: StorageEvent) => { if (e.key === 'app:likes:v1') setLikedItems(likesService.getAll()); };
        window.addEventListener('storage', onStorage);
        return () => { unsub(); window.removeEventListener('storage', onStorage); };
    }, []);

    // ?대?吏 蹂듭썝 鍮꾪솢?깊솕 (?⑸웾 臾몄젣濡??명빐)


    // ?곹깭瑜?localStorage?????(?대?吏 ?쒖쇅, ?쇰꺼留????
    useEffect(() => {
        if (personImage) {
            // ?대?吏????ν븯吏 ?딄퀬 ?쇰꺼留????
            localStorage.setItem('virtualTryOn_personSource', personSource);
        } else {
            localStorage.removeItem('virtualTryOn_personImage');
        }
    }, [personImage, personSource]);

    useEffect(() => {
        // ?대?吏????ν븯吏 ?딄퀬 ?쇰꺼留????
        if (topLabel) {
            localStorage.setItem('virtualTryOn_topLabel', topLabel);
        } else {
            localStorage.removeItem('virtualTryOn_topLabel');
        }
    }, [topLabel]);

    useEffect(() => {
        // ?대?吏????ν븯吏 ?딄퀬 ?쇰꺼留????
        if (pantsLabel) {
            localStorage.setItem('virtualTryOn_pantsLabel', pantsLabel);
        } else {
            localStorage.removeItem('virtualTryOn_pantsLabel');
        }
    }, [pantsLabel]);

    useEffect(() => {
        // ?대?吏????ν븯吏 ?딄퀬 ?쇰꺼留????
        if (shoesLabel) {
            localStorage.setItem('virtualTryOn_shoesLabel', shoesLabel);
        } else {
            localStorage.removeItem('virtualTryOn_shoesLabel');
        }
    }, [shoesLabel]);

    useEffect(() => {
        // ?대?吏????ν븯吏 ?딄퀬 ?쇰꺼留????
        if (outerLabel) {
            localStorage.setItem('virtualTryOn_outerLabel', outerLabel);
        } else {
            localStorage.removeItem('virtualTryOn_outerLabel');
        }
    }, [outerLabel]);


    // ?곹뭹 移대뱶?먯꽌 ?꾨떖???곹뭹???먮룞?쇰줈 移몄뿉 ?ｊ린
    const hasProcessedRef = useRef(false);
    
    useEffect(() => {
        const handlePendingItem = async () => {
            
            try {
                // ?щ윭 ?꾩씠??泥섎━ (?덈줈??諛⑹떇)
                const pendingItemsStr = localStorage.getItem('app:pendingVirtualFittingItems');
                if (pendingItemsStr) {
                    console.log('?щ윭 ?꾩씠??泥섎━ ?쒖옉');
                    const pendingItems = JSON.parse(pendingItemsStr);
                    hasProcessedRef.current = true;

                    for (const item of pendingItems) {
                        await addCatalogItemToSlot(item);
                    }

                    addToast(toast.success(`${pendingItems.length} items queued for fitting`, undefined, { duration: 2000 }));
                    localStorage.removeItem('app:pendingVirtualFittingItems');
                    return;
                }

                // ?⑥씪 ?꾩씠??泥섎━ (湲곗〈 諛⑹떇)
                const pendingItemStr = localStorage.getItem('app:pendingVirtualFittingItem');
                if (!pendingItemStr) return;

                const pendingItem = JSON.parse(pendingItemStr);

                // 5遺??대궡???곹뭹留?泥섎━ (?ㅻ옒???곗씠??諛⑹?)
                if (Date.now() - pendingItem.timestamp > 5 * 60 * 1000) {
                    localStorage.removeItem('app:pendingVirtualFittingItem');
                    return;
                }

                // 移댄뀒怨좊━???곕씪 ?곸젅??移몄뿉 ?ｊ린
                const cat = (pendingItem.category || '').toLowerCase();
                
                
                // 諛깆뿏?쒖? ?숈씪??移댄뀒怨좊━ 留ㅽ븨 濡쒖쭅 ?ъ슜
                const slot: 'top' | 'pants' | 'shoes' | 'outer' | null = 
                    (cat === 'outer') ? 'outer'
                    : (cat === 'top') ? 'top'
                    : (cat === 'pants') ? 'pants'
                    : (cat === 'shoes') ? 'shoes'
                    : null;

                console.log('寃곗젙???щ’:', slot);
                if (!slot) {
                    console.log('移댄뀒怨좊━瑜??몄떇?????놁쓬:', cat);
                    localStorage.removeItem('app:pendingVirtualFittingItem');
                    return;
                }

                if (!pendingItem.imageUrl) {
                    console.log('?대?吏 URL???놁쓬');
                    localStorage.removeItem('app:pendingVirtualFittingItem');
                    return;
                }

                // 泥섎━ ?쒖옉 ?뚮옒洹??ㅼ젙
                hasProcessedRef.current = true;

                console.log('?대?吏 蹂???쒖옉');
                // ?대?吏瑜?UploadedImage ?뺤떇?쇰줈 蹂??
                const uploadedImage = await imageProxy.toUploadedImage(pendingItem.imageUrl, pendingItem.title);
                console.log('?대?吏 蹂???꾨즺:', uploadedImage);
                
                // addCatalogItemToSlot???ъ슜?댁꽌 ?먮낯 ?곗씠?곕룄 ?④퍡 ???
                console.log('addCatalogItemToSlot ?몄텧 ?쒖옉, ?щ’:', slot);
                await addCatalogItemToSlot(pendingItem);

                addToast(toast.success(`Queued for fitting: ${pendingItem.title}`, undefined, { duration: 2000 }));
                
                // 泥섎━ ?꾨즺 ??localStorage?먯꽌 ?쒓굅
                localStorage.removeItem('app:pendingVirtualFittingItem');
                console.log('?곹뭹???먮룞?쇰줈 移몄뿉 ?ㅼ뼱媛붿뒿?덈떎:', slot);

            } catch (error) {
                console.error('?먮룞 ?곹뭹 異붽? ?ㅽ뙣:', error);
                localStorage.removeItem('app:pendingVirtualFittingItem');
                hasProcessedRef.current = false; // ?ㅽ뙣 ???뚮옒洹?由ъ뀑
            }
        };

        handlePendingItem();
        
        // ?ㅽ넗由ъ? ?뺣━ ?ㅽ뻾
        manageStorageSpace();
        
        return () => {
            // cleanup
        };
    }, []); // ?섏〈??諛곗뿴??鍮?諛곗뿴濡?蹂寃?

    // Recommendation filter options
    const [minPrice, setMinPrice] = useState<string>('');
    const [maxPrice, setMaxPrice] = useState<string>('');
    const [excludeTagsInput, setExcludeTagsInput] = useState<string>('');

    // Random items to show before recommendations are available
    const [randomItemsByCat, setRandomItemsByCat] = useState<{ top: RecommendationItem[]; pants: RecommendationItem[]; shoes: RecommendationItem[]; outer: RecommendationItem[] }>({ top: [], pants: [], shoes: [], outer: [] });
    const [isLoadingRandom, setIsLoadingRandom] = useState<boolean>(false);
    const fetchRandom = useCallback(async (limit: number = 12) => {
        try {
            setIsLoadingRandom(true);
            const per = Math.max(1, Math.floor(limit / 4)); // 4媛?移댄뀒怨좊━濡??섎늻湲?
            const [tops, pants, shoes, outers] = await Promise.all([
                apiClient.get<RecommendationItem[]>(`/api/recommend/random?limit=${per}&category=top`).catch(() => [] as RecommendationItem[]),
                apiClient.get<RecommendationItem[]>(`/api/recommend/random?limit=${per}&category=pants`).catch(() => [] as RecommendationItem[]),
                apiClient.get<RecommendationItem[]>(`/api/recommend/random?limit=${per}&category=shoes`).catch(() => [] as RecommendationItem[]),
                apiClient.get<RecommendationItem[]>(`/api/recommend/random?limit=${per}&category=outer`).catch(() => [] as RecommendationItem[]),
            ]);
            setRandomItemsByCat({ top: tops, pants, shoes, outer: outers });
        } catch (e) {
            // ignore silently
            setRandomItemsByCat({ top: [], pants: [], shoes: [], outer: [] });
        } finally {
            setIsLoadingRandom(false);
        }
    }, []);
    useEffect(() => {
        // Fetch once on mount; keep until proper recommendations arrive
        fetchRandom(12);
    }, [fetchRandom]);

    const convertToApiFile = (uploadedImage: UploadedImage): ApiFile => ({
        base64: uploadedImage.base64,
        mimeType: uploadedImage.mimeType,
    });

    // helpers for history
    // toDataUrl ?⑥닔?????댁긽 ?ъ슜?섏? ?딆쓬 (?대?吏 ????덊븿)
    // mode: 'delta' logs only provided overrides; 'snapshot' logs full current state
    const recordInput = useCallback((
        overrides?: Partial<{ person: UploadedImage | null; top: UploadedImage | null; pants: UploadedImage | null; shoes: UploadedImage | null; outer: UploadedImage | null; }>,
        labels?: Partial<{ top: string; pants: string; shoes: string; outer: string }>,
        mode: 'delta' | 'snapshot' = 'delta',
        sourceOverride?: 'model' | 'upload' | 'unknown',
        productIds?: Partial<{ top: string; pants: string; shoes: string; outer: string }>,
        products?: Partial<{ top: RecommendationItem; pants: RecommendationItem; shoes: RecommendationItem; outer: RecommendationItem }>,
    ) => {

        console.log('🔔 recordInput 호출됨:', { overrides, labels, mode, productIds });
        // 이미지 변수들은 더 이상 사용하지 않음 (용량 절약)
        const src = sourceOverride ?? personSource;
        // Skip only when the event is a person change coming from AI model
        if (src === 'model' && overrides && 'person' in overrides) return;
        // For non-person events while using AI model, avoid labeling as 'model' to hide AI model traces
        const recordPerson: 'model' | 'upload' | 'unknown' = (src === 'model' && !(overrides && 'person' in overrides)) ? 'unknown' : src;
        tryOnHistory.addInput({
            person: recordPerson,
            topLabel: labels?.top ?? (mode === 'delta' ? undefined : topLabel),
            pantsLabel: labels?.pants ?? (mode === 'delta' ? undefined : pantsLabel),
            shoesLabel: labels?.shoes ?? (mode === 'delta' ? undefined : shoesLabel),
            outerLabel: labels?.outer ?? (mode === 'delta' ? undefined : outerLabel),
            // ?대?吏????ν븯吏 ?딆쓬 (?⑸웾 ?덉빟)
            topProductId: productIds?.top,
            pantsProductId: productIds?.pants,
            shoesProductId: productIds?.shoes,
            outerProductId: productIds?.outer,
            // ?곹뭹 ?곗씠?곕룄 ???(?대?吏 URL ?ы븿)
            topProduct: products?.top ?? originalItems.top,
            pantsProduct: products?.pants ?? originalItems.pants,
            shoesProduct: products?.shoes ?? originalItems.shoes,
            outerProduct: products?.outer ?? originalItems.outer,
        });
        console.log('🔔 tryOnHistory.addInput 호출 완료');
    }, [personSource, topLabel, pantsLabel, shoesLabel, outerLabel, originalItems]);

    const handleCombineClick = useCallback(async () => {
        const hasAnyClothing = !!(topImage || pantsImage || shoesImage);
        const hasAllClothing = !!(topImage && pantsImage && shoesImage);
        const allowWithoutPerson = !personImage && hasAllClothing;
        const allowWithPerson = !!personImage && hasAnyClothing;
        if (!(allowWithoutPerson || allowWithPerson)) {
            setError("?몃Ъ ?ъ쭊 ?먮뒗 ???섏쓽/?좊컻 3醫?紐⑤몢瑜??쒓났??二쇱꽭??");
            return;
        }

        setIsLoading(true);
        setError(null);
        setGeneratedImage(null);
        setRecommendations(null);

        try {
            // 현재 슬롯에 실제로 있는 아이템들만 가져가기
            // 상태가 아닌 실제 DOM에서 확인하여 최신 상태 보장
            const clothingItems: ClothingItems = {
                top: topImage ? convertToApiFile(topImage) : null,
                pants: pantsImage ? convertToApiFile(pantsImage) : null,
                shoes: shoesImage ? convertToApiFile(shoesImage) : null,
                outer: outerImage ? convertToApiFile(outerImage) : null,
            };
            
            // 디버깅: 전체 의류 아이템 상태 확인
            console.log('🔍 합성 요청 데이터:', {
                personImage: personImage ? '있음' : '없음',
                clothingItems: {
                    top: topImage ? '있음' : '없음',
                    pants: pantsImage ? '있음' : '없음', 
                    shoes: shoesImage ? '있음' : '없음',
                    outer: outerImage ? '있음' : '없음'
                },
                clothingItemsData: clothingItems,
                outerImage: outerImage,
                outerInClothingItems: clothingItems.outer,
                outerImageNull: outerImage === null,
                outerImageUndefined: outerImage === undefined
            });


            const result = await virtualTryOnService.combineImages({
                person: personImage ? convertToApiFile(personImage) : null,
                clothingItems,
            });

            if (result.generatedImage) {
                setGeneratedImage(result.generatedImage);
                // Record output history (data URI)
                await tryOnHistory.addOutput(result.generatedImage);

                // Fetch recommendations after virtual fitting
                setIsLoadingRecommendations(true);
                try {
                    // 1) Try pos-based recommendation when originalItems are available
                    const selected: Array<{ slot: 'top'|'pants'|'shoes'|'outer'; item: RecommendationItem }> = [] as any;
                    if (originalItems.top) selected.push({ slot: 'top', item: originalItems.top! });
                    if (originalItems.pants) selected.push({ slot: 'pants', item: originalItems.pants! });
                    if (originalItems.shoes) selected.push({ slot: 'shoes', item: originalItems.shoes! });
                    if (originalItems.outer) selected.push({ slot: 'outer', item: originalItems.outer! });

                    const positions: number[] = [];
                    const itemsPayload: any[] = [];
                    for (const s of selected) {
                        const idNum = Number(s.item.id);
                        const posNum = Number.isFinite(s.item.pos as any) ? Number(s.item.pos) : (Number.isFinite(idNum) ? idNum : NaN);
                        if (!Number.isFinite(posNum)) continue; // skip if no numeric pos
                        positions.push(posNum as number);
                        itemsPayload.push({
                            pos: posNum as number,
                            category: s.item.category,
                            title: s.item.title,
                            tags: s.item.tags,
                            price: s.item.price,
                            brand: (s.item as any).brandName,
                            productUrl: s.item.productUrl,
                            imageUrl: s.item.imageUrl,
                        });
                    }

                    const toCategoryRecs = (arr: RecommendationItem[]) => {
                        const buckets: any = { top: [], pants: [], shoes: [], outer: [], accessories: [] };
                        for (const it of arr) {
                            const key = normalizeCategoryLoose(String(it.category || ''));
                            buckets[key].push(it);
                        }
                        return buckets;
                    };

                    if (positions.length > 0) {
                        try {
                            const byPos = await virtualTryOnService.getRecommendationsByPositions({
                                positions,
                                items: itemsPayload,
                                // Explicitly pass dressed categories to ensure all appear
                                categories: selected.map(s => s.slot),
                                final_k: 3,
                                use_llm_rerank: true,
                            });
                            setRecommendations(toCategoryRecs(byPos));
                        } catch (e) {
                            // Fallback to image-based when vector recommender is unavailable
                            const options: RecommendationOptions = {};
                            if (minPrice) options.minPrice = Number(minPrice);
                            if (maxPrice) options.maxPrice = Number(maxPrice);
                            const trimmed = excludeTagsInput.trim();
                            if (trimmed) options.excludeTags = trimmed.split(',').map(t => t.trim()).filter(Boolean);

                            const usedClothingItems: any = {};
                            if (topImage) usedClothingItems.top = clothingItems.top;
                            if (pantsImage) usedClothingItems.pants = clothingItems.pants;
                            if (shoesImage) usedClothingItems.shoes = clothingItems.shoes;
                            if (outerImage) usedClothingItems.outer = clothingItems.outer;

                            const recommendationsResult = await virtualTryOnService.getRecommendationsFromFitting({
                                person: null,
                                clothingItems: usedClothingItems,
                                generatedImage: result.generatedImage,
                                options,
                                selectedProductIds: null,
                            });
                            setRecommendations(recommendationsResult.recommendations as any);
                        }
                    } else {
                        // 2) Fallback to image-based from-fitting when pos not available (uploaded images etc.)
                        const options: RecommendationOptions = {};
                        if (minPrice) options.minPrice = Number(minPrice);
                        if (maxPrice) options.maxPrice = Number(maxPrice);
                        const trimmed = excludeTagsInput.trim();
                        if (trimmed) options.excludeTags = trimmed.split(',').map(t => t.trim()).filter(Boolean);

                        // 입힌 아이템만 추천하도록 필터링 (아예 필드를 제외)
                        const usedClothingItems: any = {};
                        if (topImage) usedClothingItems.top = clothingItems.top;
                        if (pantsImage) usedClothingItems.pants = clothingItems.pants;
                        if (shoesImage) usedClothingItems.shoes = clothingItems.shoes;
                        if (outerImage) usedClothingItems.outer = clothingItems.outer;

                        const recommendationsResult = await virtualTryOnService.getRecommendationsFromFitting({
                            person: null,
                            clothingItems: usedClothingItems,
                            generatedImage: result.generatedImage,
                            options,
                            selectedProductIds: null,
                        });

                        setRecommendations(recommendationsResult.recommendations as any);
                    }
                } catch (recError) {
                    console.error('Failed to get recommendations:', recError);
                } finally {
                    setIsLoadingRecommendations(false);
                }
            } else {
                setError('The AI could not generate an image. Please try again with different images.');
            }
        } catch (err) {
            console.error(err);
            setError(err instanceof Error ? err.message : 'An unexpected error occurred.');
        } finally {
            setIsLoading(false);
        }
    }, [personImage, topImage, pantsImage, shoesImage, outerImage, minPrice, maxPrice, excludeTagsInput]);


    const canCombine = (!!personImage && (topImage || pantsImage || shoesImage || outerImage)) || (!personImage && !!(topImage && pantsImage && shoesImage));

    // Helper: add a catalog/recommendation item into proper slot
    const addCatalogItemToSlot = useCallback(async (item: RecommendationItem, showToast: boolean = true) => {
        console.log('🔔🔔🔔 addCatalogItemToSlot 호출됨! 🔔🔔🔔');
        console.log('🔔 상품 정보:', {
            id: item.id,
            title: item.title,
            category: item.category,
            imageUrl: item.imageUrl
        });
        
        const cat = (item.category || '').toLowerCase();
        console.log('🔔 카테고리 소문자 변환:', cat);
        
<<<<<<< HEAD
        // 백엔드와 동일한 카테고리 매핑 로직 사용
        const slot: 'top' | 'pants' | 'shoes' | 'outer' | null = (() => {
            const match = (keywordList: string[]): boolean => keywordList.some(keyword => cat.includes(keyword));

            if (match(['outer', 'coat', 'jacket', 'outerwear', '맨투맨', '아우터', '패딩'])) {
                return 'outer';
            }
            if (match(['top', 'tee', 'shirt', 'sweater', '상의', '블라우스'])) {
                return 'top';
            }
            if (match(['pants', 'bottom', 'skirt', 'trouser', '하의', '데님', '슬랙스'])) {
                return 'pants';
            }
            if (match(['shoe', 'sneaker', 'boots', '신발', '스니커즈'])) {
                return 'shoes';
            }
            return null;
        })();
=======
        // 諛깆뿏?쒖? ?숈씪??移댄뀒怨좊━ 留ㅽ븨 濡쒖쭅 ?ъ슜
        const slot: 'top' | 'pants' | 'shoes' | 'outer' | null = 
            (cat === 'outer') ? 'outer'
            : (cat === 'top') ? 'top'
            : (cat === 'pants') ? 'pants'
            : (cat === 'shoes') ? 'shoes'
            : null;
>>>>>>> 458c60df
        
        console.log('🔔 매핑된 slot:', slot);
        
        if (!slot) {
            console.error('❌ 카테고리 매핑 실패:', item.category);
            return;
        }
        if (!item.imageUrl) {
            addToast(toast.error('Image URL is missing.'));
            return;
        }
        try {
            console.log('🔔 이미지 변환 시작...');
            const up = await imageProxy.toUploadedImage(item.imageUrl, item.title);
            console.log('🔔 이미지 변환 완료:', up);
            
            // ?먮낯 ?곹뭹 ?곗씠?????
            setOriginalItems(prev => ({
                ...prev,
                [slot]: item
            }));
            
            console.log('🔔 recordInput 호출 전:', { slot, item });
            
            if (slot === 'top') { setTopImage(up); setTopLabel(item.title); setSelectedTopId(String(item.id)); recordInput({ top: up }, { top: item.title }, 'delta', undefined, { top: String(item.id) }, { top: item }); }
            if (slot === 'pants') { setPantsImage(up); setPantsLabel(item.title); setSelectedPantsId(String(item.id)); recordInput({ pants: up }, { pants: item.title }, 'delta', undefined, { pants: String(item.id) }, { pants: item }); }
            if (slot === 'shoes') { setShoesImage(up); setShoesLabel(item.title); setSelectedShoesId(String(item.id)); recordInput({ shoes: up }, { shoes: item.title }, 'delta', undefined, { shoes: String(item.id) }, { shoes: item }); }
            if (slot === 'outer') { setOuterImage(up); setOuterLabel(item.title); setSelectedOuterId(String(item.id)); recordInput({ outer: up }, { outer: item.title }, 'delta', undefined, { outer: String(item.id) }, { outer: item }); }

            
            console.log('🔔 recordInput 호출 완료');
            if (showToast) {
                addToast(toast.success(`담기 완료: ${item.title}. Try It On을 눌러 합성하세요`, undefined, { duration: 1800 }));
            }
        } catch (e: any) {
            console.error('❌ 이미지 처리 실패:', e);
            addToast(toast.error('가져오기에 실패했어요', e?.message));
        }
    }, [addToast, setTopImage, setPantsImage, setShoesImage, setOuterImage, setTopLabel, setPantsLabel, setShoesLabel, setOuterLabel, setSelectedOuterId, setOriginalItems]);
    // Helper wrapper: force slot without relying on category text
    const addToSlotForced = useCallback((item: RecommendationItem, slot: 'top'|'pants'|'shoes'|'outer') => {
        console.log('🔔🔔🔔 addToSlotForced 호출됨! 🔔🔔🔔');
        console.log('🔔 랜덤 아이템 클릭:', { item: item.title, slot });
        // Reuse existing logic by overriding category for mapping
        return addCatalogItemToSlot({ ...(item as any), category: slot } as any);
    }, [addCatalogItemToSlot]);

    // ?섎쪟 ?꾩씠???ㅻ쾭?덉씠 ?몃뱾??
    const handleClothingLike = useCallback((slot: 'outer' | 'top' | 'pants' | 'shoes') => {
        const label = slot === 'outer' ? outerLabel : 
                     slot === 'top' ? topLabel : 
                     slot === 'pants' ? pantsLabel : shoesLabel;
        
        if (label) {
            const productId = slot === 'outer' ? selectedOuterId :
                             slot === 'top' ? selectedTopId :
                             slot === 'pants' ? selectedPantsId :
                             selectedShoesId;
            
            // ?곹뭹 ID媛 ?덉쑝硫?(移댄깉濡쒓렇?먯꽌 媛?몄삩 ?곹뭹) ?좉?
            if (productId) {
                // ?먮낯 ?곹뭹 ?곗씠???ъ슜
                const originalItem = originalItems[slot];
                       const item: RecommendationItem = originalItem ? {
                           ...originalItem,
                           id: productId,
                           imageUrl: slot === 'outer' ? (outerImage?.previewUrl || originalItem.imageUrl) :
                                    slot === 'top' ? (topImage?.previewUrl || originalItem.imageUrl) :
                                    slot === 'pants' ? (pantsImage?.previewUrl || originalItem.imageUrl) :
                                    (shoesImage?.previewUrl || originalItem.imageUrl),
                       } : {
                           id: productId,
                           title: label,
                           price: 0,
                           imageUrl: slot === 'outer' ? (outerImage?.previewUrl || '') :
                                    slot === 'top' ? (topImage?.previewUrl || '') :
                                    slot === 'pants' ? (pantsImage?.previewUrl || '') :
                                    (shoesImage?.previewUrl || ''),
                           category: slot,
                           tags: []
                       };
                
                const wasAdded = likesService.toggle(item);
                if (wasAdded) {
                    addToast(toast.success('Added to likes', label, { duration: 1500 }));
                } else {
                    addToast(toast.success('Removed from likes', label, { duration: 1500 }));
                }
            } else {
                       // ?낅줈?쒕맂 ?대?吏???좉? (怨좎젙 ID ?ъ슜)
                       const item: RecommendationItem = {
                           id: 'uploaded-' + slot,
                           title: label,
                           price: 0,
                           imageUrl: slot === 'outer' ? (outerImage?.previewUrl || '') :
                                    slot === 'top' ? (topImage?.previewUrl || '') :
                                    slot === 'pants' ? (pantsImage?.previewUrl || '') :
                                    (shoesImage?.previewUrl || ''),
                           category: slot,
                           tags: []
                       };
                
                const wasAdded = likesService.toggle(item);
                if (wasAdded) {
                    addToast(toast.success('Added to likes', label, { duration: 1500 }));
                } else {
                    addToast(toast.success('Removed from likes', label, { duration: 1500 }));
                }
            }
        }
    }, [outerLabel, topLabel, pantsLabel, shoesLabel, outerImage, topImage, pantsImage, shoesImage, selectedOuterId, selectedTopId, selectedPantsId, selectedShoesId, originalItems, addToast]);

    const handleClothingBuy = useCallback((slot: 'outer' | 'top' | 'pants' | 'shoes') => {
        const label = slot === 'outer' ? outerLabel : 
                     slot === 'top' ? topLabel : 
                     slot === 'pants' ? pantsLabel : shoesLabel;
        
        if (label) {
            // ?먮낯 ?곹뭹 ?곗씠?곗뿉??URL 媛?몄삤湲?
            const originalItem = originalItems[slot];
            if (originalItem?.productUrl) {
                // ?ㅼ젣 ?곹뭹 URL???덉쑝硫??대떦 ?섏씠吏濡??대룞
                window.open(originalItem.productUrl, '_blank');
                addToast(toast.success('?곹뭹 ?섏씠吏濡??대룞', originalItem.title, { duration: 2000 }));
            } else {
                // ?낅줈?쒕맂 ?대?吏?닿굅??URL???놁쑝硫??쇳븨 ?섏씠吏濡??대룞
                window.open('https://www.musinsa.com', '_blank');
                addToast(toast.info('Opening shopping page', 'Check Musinsa for similar items.', { duration: 2000 }));
            }
        }
    }, [outerLabel, topLabel, pantsLabel, shoesLabel, originalItems, addToast]);

    return (
        <div className="flex flex-col items-center bg-[var(--page-bg)] pt-[140px] px-4 sm:px-6 lg:px-8 pb-20">
            <div className="w-full">
                <Header />
                <main className="mt-8 mx-auto w-full max-w-screen-xl xl:max-w-[1400px] 2xl:max-w-[1600px]">
                    <div className="grid grid-cols-1 lg:grid-cols-12 gap-8 xl:gap-10 items-start">
                        {/* Input Section */}
                        <div className="lg:col-span-8 order-1 bg-white p-6 xl:p-7 rounded-2xl shadow-sm border border-gray-200">
                            <div className="grid grid-cols-1 md:grid-cols-3 gap-4">
                                {/* ?쇱そ ?곸뿭: Person + AI Sample */}
                                <div className="md:col-span-1 space-y-2 border-r border-gray-200 pr-4">
                                    <ImageUploader
                                        id="person-image"
                                        title="Person"
                                        description="Upload a full-body photo."
                                        onImageUpload={(img) => { setPersonImage(img); setPersonSource(img ? 'upload' : 'unknown'); setSelectedModelId(null); recordInput({ person: img }, undefined, 'delta', img ? 'upload' : 'unknown'); }}
                                        externalImage={personImage}
                                        active={!!personImage && personSource === 'upload'}
                                    />
                                    <ModelPicker
                                        direction="vertical"
                                        selectedId={personSource === 'model' ? (selectedModelId || undefined) : undefined}
                                        onSelectModel={(id) => setSelectedModelId(id)}
                                        onPick={(img) => { setPersonImage(img); setPersonSource('model'); recordInput({ person: img }, undefined, 'delta', 'model'); }}
                                    />
                                </div>
<<<<<<< HEAD

                                {/* 오른쪽 영역: 의류 4개 */}
=======
                                
                                {/* ?ㅻⅨ履??곸뿭: ?섎쪟 4媛?*/}
>>>>>>> 458c60df
                                <div className="md:col-span-2 pl-4">
                                    <div className="flex justify-between items-center mb-2">
                                        <h3 className="text-sm font-medium text-gray-700">?섎쪟 ?꾩씠??</h3>
                                        <Button 
                                            size="sm" 
                                            variant="outline" 
                                            onClick={() => {
                                                setOuterImage(null);
                                                setTopImage(null);
                                                setPantsImage(null);
                                                setShoesImage(null);
                                                setOuterLabel(undefined);
                                                setTopLabel(undefined);
                                                setPantsLabel(undefined);
                                                setShoesLabel(undefined);
                                                setSelectedOuterId(null);
                                                setSelectedTopId(null);
                                                setSelectedPantsId(null);
                                                setSelectedShoesId(null);
                                                setOriginalItems({});
                                                addToast(toast.success('紐⑤뱺 ?섎쪟媛 鍮꾩썙議뚯뒿?덈떎', undefined, { duration: 1500 }));
                                            }}
                                            disabled={!outerImage && !topImage && !pantsImage && !shoesImage}
                                        >
                                            ?꾩껜 鍮꾩슦湲?
                                        </Button>
                                    </div>
                                    <div className="grid grid-cols-2 gap-2">
                                        <div 
                                            onMouseEnter={() => outerImage && setHoveredSlot('outer')}
                                            onMouseLeave={() => setHoveredSlot(null)}
                                        >
                                            <ImageUploader
                                                id="outer-image"
                                                title="Outer"
                                                description="Upload a photo of outerwear."
                                                onImageUpload={(img) => {
                                                    setOuterImage(img);
                                                    const label = img ? 'Uploaded outer' : undefined;
                                                    setOuterLabel(label);
                                                    recordInput({ outer: img }, { outer: label }, 'delta');
                                                }}
                                                externalImage={outerImage}
                                                active={!!outerImage}
                                                overlay={
                                                    <ClothingItemOverlay
                                                        isVisible={hoveredSlot === 'outer'}
                                                        onLike={() => handleClothingLike('outer')}
                                                        onBuy={() => handleClothingBuy('outer')}
                                                        onRemove={() => { 
                                                            console.log('🔍 아우터 제거 시작');
                                                            setOuterImage(null); 
                                                            setOuterLabel(undefined); 
                                                            setSelectedOuterId(null);
                                                            setOriginalItems(prev => ({ ...prev, outer: undefined }));
                                                            // 생성된 이미지도 초기화하여 이전 결과가 남아있지 않도록 함
                                                            setGeneratedImage(null);
                                                            console.log('🔍 아우터 제거 완료');
                                                        }}
                                                        itemTitle={outerLabel || 'Outer'}
                                                        isLiked={selectedOuterId ? likesService.isLiked(selectedOuterId) : likesService.isLiked('uploaded-outer')}
                                                    />
                                                }
                                            />
                                        </div>
                                        <div 
                                            onMouseEnter={() => topImage && setHoveredSlot('top')}
                                            onMouseLeave={() => setHoveredSlot(null)}
                                        >
                                            <ImageUploader
                                                id="top-image"
                                                title="Top"
                                                description="Upload a photo of a top."
                                                onImageUpload={(img) => {
                                                    setTopImage(img);
                                                    const label = img ? 'Uploaded top' : undefined;
                                                    setTopLabel(label);
                                                    recordInput({ top: img }, { top: label }, 'delta');
                                                }}
                                                externalImage={topImage}
                                                active={!!topImage}
                                                overlay={
                                                    <ClothingItemOverlay
                                                        isVisible={hoveredSlot === 'top'}
                                                        onLike={() => handleClothingLike('top')}
                                                        onBuy={() => handleClothingBuy('top')}
                                                        onRemove={() => { 
                                                            console.log('🔍 상의 제거 시작');
                                                            setTopImage(null); 
                                                            setTopLabel(undefined); 
                                                            setSelectedTopId(null);
                                                            setOriginalItems(prev => ({ ...prev, top: undefined }));
                                                            setGeneratedImage(null);
                                                            console.log('🔍 상의 제거 완료');
                                                        }}
                                                        itemTitle={topLabel || 'Top'}
                                                        isLiked={selectedTopId ? likesService.isLiked(selectedTopId) : likesService.isLiked('uploaded-top')}
                                                    />
                                                }
                                            />
                                        </div>
                                        <div 
                                            onMouseEnter={() => pantsImage && setHoveredSlot('pants')}
                                            onMouseLeave={() => setHoveredSlot(null)}
                                        >
                                            <ImageUploader
                                                id="pants-image"
                                                title="Pants"
                                                description="Upload a photo of pants."
                                                onImageUpload={(img) => {
                                                    setPantsImage(img);
                                                    const label = img ? 'Uploaded pants' : undefined;
                                                    setPantsLabel(label);
                                                    recordInput({ pants: img }, { pants: label }, 'delta');
                                                }}
                                                externalImage={pantsImage}
                                                active={!!pantsImage}
                                                overlay={
                                                    <ClothingItemOverlay
                                                        isVisible={hoveredSlot === 'pants'}
                                                        onLike={() => handleClothingLike('pants')}
                                                        onBuy={() => handleClothingBuy('pants')}
                                                        onRemove={() => { 
                                                            console.log('🔍 하의 제거 시작');
                                                            setPantsImage(null); 
                                                            setPantsLabel(undefined); 
                                                            setSelectedPantsId(null);
                                                            setOriginalItems(prev => ({ ...prev, pants: undefined }));
                                                            setGeneratedImage(null);
                                                            console.log('🔍 하의 제거 완료');
                                                        }}
                                                        itemTitle={pantsLabel || 'Pants'}
                                                        isLiked={selectedPantsId ? likesService.isLiked(selectedPantsId) : likesService.isLiked('uploaded-pants')}
                                                    />
                                                }
                                            />
                                        </div>
                                        <div 
                                            onMouseEnter={() => shoesImage && setHoveredSlot('shoes')}
                                            onMouseLeave={() => setHoveredSlot(null)}
                                        >
                                            <ImageUploader
                                                id="shoes-image"
                                                title="Shoes"
                                                description="Upload a photo of shoes."
                                                onImageUpload={(img) => {
                                                    setShoesImage(img);
                                                    const label = img ? 'Uploaded shoes' : undefined;
                                                    setShoesLabel(label);
                                                    recordInput({ shoes: img }, { shoes: label }, 'delta');
                                                }}
                                                externalImage={shoesImage}
                                                active={!!shoesImage}
                                                overlay={
                                                    <ClothingItemOverlay
                                                        isVisible={hoveredSlot === 'shoes'}
                                                        onLike={() => handleClothingLike('shoes')}
                                                        onBuy={() => handleClothingBuy('shoes')}
                                                        onRemove={() => { 
                                                            console.log('🔍 신발 제거 시작');
                                                            setShoesImage(null); 
                                                            setShoesLabel(undefined); 
                                                            setSelectedShoesId(null);
                                                            setOriginalItems(prev => ({ ...prev, shoes: undefined }));
                                                            setGeneratedImage(null);
                                                            console.log('🔍 신발 제거 완료');
                                                        }}
                                                        itemTitle={shoesLabel || 'Shoes'}
                                                        isLiked={selectedShoesId ? likesService.isLiked(selectedShoesId) : likesService.isLiked('uploaded-shoes')}
                                                    />
                                                }
                                            />
                                    </div>
                                </div>
                            </div>
                        </div>
                        </div>
                        {/* Histories section separated from upload card */}
                        <div className="lg:col-span-8 order-3">

                            <TryOnHistory onApply={useCallback(async (payload: {
                                person?: string;
                                top?: string;
                                pants?: string;
                                shoes?: string;
                                topLabel?: string;
                                pantsLabel?: string;
                                shoesLabel?: string;
                                outerLabel?: string;
                                topProduct?: RecommendationItem;
                                pantsProduct?: RecommendationItem;
                                shoesProduct?: RecommendationItem;
                                outerProduct?: RecommendationItem;
                            }) => {
                                console.log('🔔 히스토리에서 적용 시도:', payload);
                                
                                // 히스토리에서 가져온 상품들을 addCatalogItemToSlot으로 처리
                                
                                if (payload.topProduct) {
                                    console.log('🔔 상의 적용:', payload.topProduct.title);
                                    await addCatalogItemToSlot(payload.topProduct, false);
                                }
                                if (payload.pantsProduct) {
                                    console.log('🔔 하의 적용:', payload.pantsProduct.title);
                                    await addCatalogItemToSlot(payload.pantsProduct, false);
                                }
                                if (payload.shoesProduct) {
                                    console.log('🔔 신발 적용:', payload.shoesProduct.title);
                                    await addCatalogItemToSlot(payload.shoesProduct, false);
                                }
                                if (payload.outerProduct) {
                                    console.log('🔔 아우터 적용:', payload.outerProduct.title);
                                    await addCatalogItemToSlot(payload.outerProduct, false);
                                }
                                
                                // 히스토리에서 적용 완료 토스트
                                addToast(toast.success('히스토리에서 적용했습니다', undefined, { duration: 1500 }));
                            }, [addCatalogItemToSlot, addToast])} />
                        </div>

                        {/* Action and Result Section */}
                        <div id="result-panel" className="lg:col-span-4 order-2 flex flex-col gap-6 xl:gap-7 lg:sticky lg:top-0 self-start">
                            <CombineButton
                                onClick={handleCombineClick}
                                disabled={!canCombine || isLoading}
                                isLoading={isLoading}
                            />
                            <ResultDisplay
                                generatedImage={generatedImage}
                                isLoading={isLoading}
                                error={error}
                                score={currentScore ?? undefined}
                            />
                            {/* Style Tips below result */}
                            <StyleTipsCard generatedImage={generatedImage || undefined} />
                            {/* Share button (feature flag default ON) */}
                            {shareFeatureEnabled && (
                                <div>
                                    <Button disabled={!generatedImage} onClick={() => setShareOpen(true)}>Save share image</Button>
                                </div>
                            )}
                            {videoFeatureEnabled && (
                                <Card className="space-y-3">
                                    <div className="space-y-1">
                                        <h3 className="text-lg font-semibold text-gray-800">Create video clip</h3>
                                        <p className="text-sm text-gray-500">Turn the generated look into a short clip.</p>
                                        {isSafari && (
                                            <p className="text-xs text-amber-600">Safari에서는 다운로드가 제한될 수 있어요. Chrome 또는 Edge 사용을 권장합니다.</p>
                                        )}
                                    </div>
                                    <div className="space-y-2">
                                        <label className="text-xs font-medium text-gray-500 uppercase tracking-wide" htmlFor="video-prompt">Prompt</label>
                                        <Input
                                            id="video-prompt"
                                            value={videoPrompt}
                                            onChange={(e) => setVideoPrompt(e.target.value)}
                                            placeholder="Describe the tone or mood for the clip"
                                            disabled={promptLocked || videoStatus === 'starting' || videoStatus === 'polling'}
                                        />
                                    </div>
                                    <div className="flex flex-wrap items-center gap-2">
                                        <Button
                                            onClick={handleStartVideoGeneration}
                                            disabled={!generatedImage || videoStatus === 'starting' || videoStatus === 'polling'}
                                            loading={videoStatus === 'starting' || videoStatus === 'polling'}
                                        >
                                            Generate video
                                        </Button>
                                        <Button
                                            variant="ghost"
                                            size="sm"
                                            onClick={handleCancelVideoPolling}
                                            disabled={videoStatus !== 'starting' && videoStatus !== 'polling'}
                                        >
                                            Cancel
                                        </Button>
                                        {(videoStatus === 'starting' || videoStatus === 'polling') && (<span className="text-xs text-gray-500">Generating...</span>)}
                                        {videoStatus === 'completed' && videoUrls.length === 0 && (<span className="text-xs text-gray-500">No download link returned.</span>)}
                                    </div>
                                    {typeof videoProgress === 'number' && (<p className="text-xs text-gray-500">Progress: {Math.min(100, Math.max(0, Math.round(videoProgress)))}%</p>)}
                                    {videoOperationName && (<p className="text-xs text-gray-400 break-all">Operation: {videoOperationName}</p>)}
                                    {videoError && (<p className="text-sm text-red-500">{videoError}</p>)}
                                    {videoUrls.length > 0 && (
                                        <div className="space-y-2">
                                            <div>
    <p className="text-sm font-medium text-gray-700">Preview</p>
    <div className="w-full rounded-lg overflow-hidden bg-black">
        <video key={selectedVideoIndex} src={toPlayable(videoUrls[selectedVideoIndex])} controls playsInline className="w-full h-auto" />
    </div>
</div>
{videoUrls.length > 1 && (
    <div className="flex flex-wrap gap-2">
        {videoUrls.map((_, idx) => (
            <button key={idx} className={`px-2 py-1 text-xs rounded-full border ${idx === selectedVideoIndex ? 'bg-[#111111] text-white' : 'bg-white text-gray-700'}`} onClick={() => setSelectedVideoIndex(idx)}>Clip {idx + 1}</button>
        ))}
    </div>
)}
<p className="text-sm font-medium text-gray-700">Download</p>
                                            <ul className="space-y-1">
                                                {videoUrls.map((url, idx) => (
                                                    <li key={url} className="flex items-center justify-between gap-3">
                                                        <span className="text-xs text-gray-500">Clip {idx + 1}</span>
                                                        <a className="text-sm text-blue-600 underline" href={toPlayable(url)} target="_blank" rel="noreferrer">Open</a>
                                                    </li>
                                                ))}
                                            </ul>
                                        </div>
                                    )}
                                </Card>
                            )}<SnsShareDialog open={shareOpen} onClose={() => setShareOpen(false)} image={generatedImage || undefined} />
                            {/* ModelPicker moved to left sidebar in input section */}
                            {likedItems.length > 0 && (
                                <Card className="space-y-3">
                                    <h3 className="text-lg font-semibold text-gray-800">Quick add from likes</h3>
                                    <div className="overflow-x-auto whitespace-nowrap flex gap-4 pb-1">
                                        {likedItems.map(item => {
                                            const cat = (item.category || '').toLowerCase();
                                            let slot: 'top' | 'pants' | 'shoes' | 'outer' | null = null;
                                            if (cat.includes('outer')) slot = 'outer';
                                            else if (cat.includes('top')) slot = 'top';
                                            else if (cat.includes('pant')) slot = 'pants';
                                            else if (cat.includes('shoe')) slot = 'shoes';
                                            if (!slot) return null;
                                            const handleAdd = async () => {
                                                if (!item.imageUrl) {
                                                    addToast(toast.error('Image URL is missing.'));
                                                    return;
                                                }
                                                try {
                                                    const uploaded = await imageProxy.toUploadedImage(item.imageUrl, item.title);
                                                    if (slot === 'top') { setTopImage(uploaded); setTopLabel(item.title); recordInput({ top: uploaded }, { top: item.title }, 'delta', undefined, { top: String(item.id) }); }
                                                    if (slot === 'pants') { setPantsImage(uploaded); setPantsLabel(item.title); recordInput({ pants: uploaded }, { pants: item.title }, 'delta', undefined, { pants: String(item.id) }); }
                                                    if (slot === 'shoes') { setShoesImage(uploaded); setShoesLabel(item.title); recordInput({ shoes: uploaded }, { shoes: item.title }, 'delta', undefined, { shoes: String(item.id) }); }
                                                    if (slot === 'outer') { setOuterImage(uploaded); setOuterLabel(item.title); recordInput({ outer: uploaded }, { outer: item.title }, 'delta', undefined, { outer: String(item.id) }); }
                                                    addToast(toast.success('Added to fitting queue', `${item.title} -> ${slot}`, { duration: 2000 }));
                                                    if (!personImage) {
                                                        addToast(toast.info('Choose a model first', 'Select a base model to apply outfits automatically.', { duration: 1800 }));
                                                    }
                                                } catch (error: any) {
                                                    addToast(toast.error('Failed to load liked item', error?.message));
                                                }
                                            };
                                            return (
                                                <div key={item.id} className="inline-block w-40">
                                                    <div
                                                        className="aspect-square rounded-lg overflow-hidden bg-gray-100 ring-1 ring-transparent hover:ring-blue-200 cursor-pointer"
                                                        onClick={handleAdd}
                                                        title={`Tap to use this liked ${slot}`}
                                                    >
                                                        {item.imageUrl && <img src={item.imageUrl} alt={item.title} className="w-full h-full object-cover" />}
                                                    </div>
                                                    <p className="mt-1 text-xs text-gray-600 truncate" title={item.title}>{item.title}</p>
                                                    <div className="mt-1">
                                                        <Button size="sm" onClick={handleAdd}>Use ({slot})</Button>
                                                    </div>
                                                </div>
                                            );
                                        })}
                                    </div>
                                </Card>
                            )}
                            {/* Recommendation Filters */}
                        </div>
                    </div>

                    {/* Recommendations Section */}
                    {(recommendations || isLoadingRecommendations) && (
                        <div className="mt-8">
                            {isLoadingRecommendations ? (
                                <div className="bg-white p-6 rounded-2xl shadow-sm border border-gray-200">
                                    <div className="flex items-center justify-center">
                                        <div className="animate-spin rounded-full h-8 w-8 border-b-2 border-blue-600"></div>
                                        <span className="ml-3 text-gray-600">異붿쿇 ?곹뭹??遺덈윭?ㅻ뒗 以?..</span>
                                    </div>
                                </div>
                            ) : recommendations ? (
                                <RecommendationDisplay
                                    recommendations={recommendations}
                                    onItemClick={addCatalogItemToSlot}
                                />
                            ) : null}
                        </div>
                    )}
                    {/* LLM ?됯?: ?덉뒪?좊━ ?좏깮 ???먯닔??*/}
                    {/* HistoryEvaluator removed per request */}
                    {/* Fallback random items before recommendations are available */}
                    {!recommendations && !isLoadingRecommendations && (
                        <div className="mt-8">
                            <Card>
                                <div className="flex items-center justify-between mb-4">
                                    <h2 className="text-2xl font-bold text-gray-800">?쒕뜡 ?꾩씠??</h2>
                                    <Button size="sm" onClick={() => fetchRandom(12)} loading={isLoadingRandom}>?덈줈怨좎묠</Button>
                                </div>
                                <div className="space-y-6">
                                    <div>
                                        <h3 className="text-lg font-semibold text-gray-800 mb-2">?곸쓽</h3>
                                        <div className="grid grid-cols-2 sm:grid-cols-3 lg:grid-cols-4 gap-4">
                                            {randomItemsByCat.top.map(item => (
                                                <Card key={item.id} className="cursor-pointer hover:shadow-lg transition-shadow" onClick={() => addToSlotForced(item,'top')} padding="sm">
                                                    <div className={`aspect-[4/5] rounded-lg overflow-hidden bg-gray-100 mb-2 ${selectedTopId === String(item.id) ? 'ring-2 ring-blue-500' : ''}`}>
                                                        {item.imageUrl && <img src={item.imageUrl} alt={item.title} className="w-full h-full object-cover" />}
                                                    </div>
                                                    <p className="text-xs text-gray-700 truncate" title={item.title}>{item.title}</p>
                                                </Card>
                                            ))}
                                        </div>
                                    </div>
                                    <div>
                                        <h3 className="text-lg font-semibold text-gray-800 mb-2">?섏쓽</h3>
                                        <div className="grid grid-cols-2 sm:grid-cols-3 lg:grid-cols-4 gap-4">
                                            {randomItemsByCat.pants.map(item => (
                                                <Card key={item.id} className="cursor-pointer hover:shadow-lg transition-shadow" onClick={() => addToSlotForced(item,'pants')} padding="sm">
                                                    <div className={`aspect-[4/5] rounded-lg overflow-hidden bg-gray-100 mb-2 ${selectedPantsId === String(item.id) ? 'ring-2 ring-blue-500' : ''}`}>
                                                        {item.imageUrl && <img src={item.imageUrl} alt={item.title} className="w-full h-full object-cover" />}
                                                    </div>
                                                    <p className="text-xs text-gray-700 truncate" title={item.title}>{item.title}</p>
                                                </Card>
                                            ))}
                                        </div>
                                    </div>
                                    <div>
                                        <h3 className="text-lg font-semibold text-gray-800 mb-2">?꾩슦??</h3>
                                        <div className="grid grid-cols-2 sm:grid-cols-3 lg:grid-cols-4 gap-4">
                                            {randomItemsByCat.outer.map(item => (
                                                <Card key={item.id} className="cursor-pointer hover:shadow-lg transition-shadow" onClick={() => addToSlotForced(item,'outer')} padding="sm">
                                                    <div className={`aspect-[4/5] rounded-lg overflow-hidden bg-gray-100 mb-2 ${selectedOuterId === String(item.id) ? 'ring-2 ring-blue-500' : ''}`}>
                                                        {item.imageUrl && <img src={item.imageUrl} alt={item.title} className="w-full h-full object-cover" />}
                                                    </div>
                                                    <p className="text-xs text-gray-700 truncate" title={item.title}>{item.title}</p>
                                                </Card>
                                            ))}
                                        </div>
                                    </div>
                                    <div>
                                        <h3 className="text-lg font-semibold text-gray-800 mb-2">?좊컻</h3>
                                        <div className="grid grid-cols-2 sm:grid-cols-3 lg:grid-cols-4 gap-4">
                                            {randomItemsByCat.shoes.map(item => (
                                                <Card key={item.id} className="cursor-pointer hover:shadow-lg transition-shadow" onClick={() => addToSlotForced(item,'shoes')} padding="sm">
                                                    <div className={`aspect-[4/5] rounded-lg overflow-hidden bg-gray-100 mb-2 ${selectedShoesId === String(item.id) ? 'ring-2 ring-blue-500' : ''}`}>
                                                        {item.imageUrl && <img src={item.imageUrl} alt={item.title} className="w-full h-full object-cover" />}
                                                    </div>
                                                    <p className="text-xs text-gray-700 truncate" title={item.title}>{item.title}</p>
                                                </Card>
                                            ))}
                                        </div>
                                    </div>
                                    {randomItemsByCat.top.length + randomItemsByCat.pants.length + randomItemsByCat.shoes.length === 0 && (
                                        <div className="text-center text-gray-500 py-6">?꾩씠?쒖쓣 遺덈윭?ㅻ뒗 以묒씠嫄곕굹 紐⑸줉??鍮꾩뼱?덉뒿?덈떎.</div>
                                    )}
                                </div>
                            </Card>
                        </div>
                    )}
                </main>
            </div>
        </div>
    );
};











<|MERGE_RESOLUTION|>--- conflicted
+++ resolved
@@ -653,7 +653,6 @@
         const cat = (item.category || '').toLowerCase();
         console.log('🔔 카테고리 소문자 변환:', cat);
         
-<<<<<<< HEAD
         // 백엔드와 동일한 카테고리 매핑 로직 사용
         const slot: 'top' | 'pants' | 'shoes' | 'outer' | null = (() => {
             const match = (keywordList: string[]): boolean => keywordList.some(keyword => cat.includes(keyword));
@@ -672,15 +671,6 @@
             }
             return null;
         })();
-=======
-        // 諛깆뿏?쒖? ?숈씪??移댄뀒怨좊━ 留ㅽ븨 濡쒖쭅 ?ъ슜
-        const slot: 'top' | 'pants' | 'shoes' | 'outer' | null = 
-            (cat === 'outer') ? 'outer'
-            : (cat === 'top') ? 'top'
-            : (cat === 'pants') ? 'pants'
-            : (cat === 'shoes') ? 'shoes'
-            : null;
->>>>>>> 458c60df
         
         console.log('🔔 매핑된 slot:', slot);
         
@@ -839,13 +829,8 @@
                                         onPick={(img) => { setPersonImage(img); setPersonSource('model'); recordInput({ person: img }, undefined, 'delta', 'model'); }}
                                     />
                                 </div>
-<<<<<<< HEAD
 
                                 {/* 오른쪽 영역: 의류 4개 */}
-=======
-                                
-                                {/* ?ㅻⅨ履??곸뿭: ?섎쪟 4媛?*/}
->>>>>>> 458c60df
                                 <div className="md:col-span-2 pl-4">
                                     <div className="flex justify-between items-center mb-2">
                                         <h3 className="text-sm font-medium text-gray-700">?섎쪟 ?꾩씠??</h3>
