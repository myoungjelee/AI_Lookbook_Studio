--- conflicted
+++ resolved
@@ -6,10 +6,7 @@
 import { tryOnHistory } from '../../../services/tryon_history.service';
 import { virtualTryOnService } from '../../../services/virtualTryOn.service';
 import type { ApiFile, ClothingItems, RecommendationItem, RecommendationOptions, UploadedImage } from '../../../types';
-<<<<<<< HEAD
-=======
 import { normalizeCategoryLoose } from '../../../utils/category';
->>>>>>> f81c5e06
 import { Button, Card, Input, toast, useToast } from '../../ui';
 import { Header } from '../layout/Header';
 import { RecommendationDisplay } from '../recommendations/RecommendationDisplay';
@@ -291,11 +288,7 @@
     // helpers for history
     // toDataUrl 함수는 더 이상 사용하지 않음 (이미지 저장 안함)
     // mode: 'delta' logs only provided overrides; 'snapshot' logs full current state
-<<<<<<< HEAD
-    const recordInput = (
-=======
     const recordInput = useCallback((
->>>>>>> f81c5e06
         overrides?: Partial<{ person: UploadedImage | null; top: UploadedImage | null; pants: UploadedImage | null; shoes: UploadedImage | null; outer: UploadedImage | null; }>,
         labels?: Partial<{ top: string; pants: string; shoes: string; outer: string }>,
         mode: 'delta' | 'snapshot' = 'delta',
@@ -303,10 +296,7 @@
         productIds?: Partial<{ top: string; pants: string; shoes: string; outer: string }>,
         products?: Partial<{ top: RecommendationItem; pants: RecommendationItem; shoes: RecommendationItem; outer: RecommendationItem }>,
     ) => {
-<<<<<<< HEAD
-=======
         console.log('🔔 recordInput 호출됨:', { overrides, labels, mode, productIds });
->>>>>>> f81c5e06
         // 이미지 변수들은 더 이상 사용하지 않음 (용량 절약)
         const src = sourceOverride ?? personSource;
         // Skip only when the event is a person change coming from AI model
@@ -357,9 +347,6 @@
                 shoes: shoesImage ? convertToApiFile(shoesImage) : null,
                 outer: outerImage ? convertToApiFile(outerImage) : null,
             };
-<<<<<<< HEAD
-
-=======
             
             // 디버깅: 전체 의류 아이템 상태 확인
             console.log('🔍 합성 요청 데이터:', {
@@ -376,7 +363,6 @@
                 outerImageNull: outerImage === null,
                 outerImageUndefined: outerImage === undefined
             });
->>>>>>> f81c5e06
 
 
             const result = await virtualTryOnService.combineImages({
@@ -516,17 +502,6 @@
         });
         
         const cat = (item.category || '').toLowerCase();
-<<<<<<< HEAD
-        
-        // 백엔드와 동일한 카테고리 매핑 로직 사용
-        const slot: 'top' | 'pants' | 'shoes' | 'outer' | null = 
-            (cat === 'outer') ? 'outer'
-            : (cat === 'top') ? 'top'
-            : (cat === 'pants') ? 'pants'
-            : (cat === 'shoes') ? 'shoes'
-            : null;
-        if (!slot) return;
-=======
         console.log('🔔 카테고리 소문자 변환:', cat);
         
         // 백엔드와 동일한 카테고리 매핑 로직 사용
@@ -554,7 +529,6 @@
             console.error('❌ 카테고리 매핑 실패:', item.category);
             return;
         }
->>>>>>> f81c5e06
         if (!item.imageUrl) {
             addToast(toast.error('이미지 URL이 없어 담을 수 없어요'));
             return;
@@ -562,10 +536,7 @@
         try {
             console.log('🔔 이미지 변환 시작...');
             const up = await imageProxy.toUploadedImage(item.imageUrl, item.title);
-<<<<<<< HEAD
-=======
             console.log('🔔 이미지 변환 완료:', up);
->>>>>>> f81c5e06
             
             // 원본 상품 데이터 저장
             setOriginalItems(prev => ({
@@ -573,24 +544,17 @@
                 [slot]: item
             }));
             
-<<<<<<< HEAD
-=======
             console.log('🔔 recordInput 호출 전:', { slot, item });
             
->>>>>>> f81c5e06
             if (slot === 'top') { setTopImage(up); setTopLabel(item.title); setSelectedTopId(String(item.id)); recordInput({ top: up }, { top: item.title }, 'delta', undefined, { top: String(item.id) }, { top: item }); }
             if (slot === 'pants') { setPantsImage(up); setPantsLabel(item.title); setSelectedPantsId(String(item.id)); recordInput({ pants: up }, { pants: item.title }, 'delta', undefined, { pants: String(item.id) }, { pants: item }); }
             if (slot === 'shoes') { setShoesImage(up); setShoesLabel(item.title); setSelectedShoesId(String(item.id)); recordInput({ shoes: up }, { shoes: item.title }, 'delta', undefined, { shoes: String(item.id) }, { shoes: item }); }
             if (slot === 'outer') { setOuterImage(up); setOuterLabel(item.title); setSelectedOuterId(String(item.id)); recordInput({ outer: up }, { outer: item.title }, 'delta', undefined, { outer: String(item.id) }, { outer: item }); }
-<<<<<<< HEAD
-            addToast(toast.success(`담기 완료: ${item.title}. Try It On을 눌러 합성하세요`, undefined, { duration: 1800 }));
-=======
             
             console.log('🔔 recordInput 호출 완료');
             if (showToast) {
                 addToast(toast.success(`담기 완료: ${item.title}. Try It On을 눌러 합성하세요`, undefined, { duration: 1800 }));
             }
->>>>>>> f81c5e06
         } catch (e: any) {
             console.error('❌ 이미지 처리 실패:', e);
             addToast(toast.error('가져오기에 실패했어요', e?.message));
@@ -599,11 +563,8 @@
 
     // Helper wrapper: force slot without relying on category text
     const addToSlotForced = useCallback((item: RecommendationItem, slot: 'top'|'pants'|'shoes'|'outer') => {
-<<<<<<< HEAD
-=======
         console.log('🔔🔔🔔 addToSlotForced 호출됨! 🔔🔔🔔');
         console.log('🔔 랜덤 아이템 클릭:', { item: item.title, slot });
->>>>>>> f81c5e06
         // Reuse existing logic by overriding category for mapping
         return addCatalogItemToSlot({ ...(item as any), category: slot } as any);
     }, [addCatalogItemToSlot]);
@@ -719,11 +680,7 @@
                                         onPick={(img) => { setPersonImage(img); setPersonSource('model'); recordInput({ person: img }, undefined, 'delta', 'model'); }}
                                     />
                                 </div>
-<<<<<<< HEAD
-                                
-=======
-
->>>>>>> f81c5e06
+
                                 {/* 오른쪽 영역: 의류 4개 */}
                                 <div className="md:col-span-2 pl-4">
                                     <div className="flex justify-between items-center mb-2">
@@ -770,20 +727,14 @@
                                                         onLike={() => handleClothingLike('outer')}
                                                         onBuy={() => handleClothingBuy('outer')}
                                                         onRemove={() => { 
-<<<<<<< HEAD
-=======
                                                             console.log('🔍 아우터 제거 시작');
->>>>>>> f81c5e06
                                                             setOuterImage(null); 
                                                             setOuterLabel(undefined); 
                                                             setSelectedOuterId(null);
                                                             setOriginalItems(prev => ({ ...prev, outer: undefined }));
-<<<<<<< HEAD
-=======
                                                             // 생성된 이미지도 초기화하여 이전 결과가 남아있지 않도록 함
                                                             setGeneratedImage(null);
                                                             console.log('🔍 아우터 제거 완료');
->>>>>>> f81c5e06
                                                         }}
                                                         itemTitle={outerLabel || 'Outer'}
                                                         isLiked={selectedOuterId ? likesService.isLiked(selectedOuterId) : likesService.isLiked('uploaded-outer')}
@@ -808,19 +759,13 @@
                                                         onLike={() => handleClothingLike('top')}
                                                         onBuy={() => handleClothingBuy('top')}
                                                         onRemove={() => { 
-<<<<<<< HEAD
-=======
                                                             console.log('🔍 상의 제거 시작');
->>>>>>> f81c5e06
                                                             setTopImage(null); 
                                                             setTopLabel(undefined); 
                                                             setSelectedTopId(null);
                                                             setOriginalItems(prev => ({ ...prev, top: undefined }));
-<<<<<<< HEAD
-=======
                                                             setGeneratedImage(null);
                                                             console.log('🔍 상의 제거 완료');
->>>>>>> f81c5e06
                                                         }}
                                                         itemTitle={topLabel || 'Top'}
                                                         isLiked={selectedTopId ? likesService.isLiked(selectedTopId) : likesService.isLiked('uploaded-top')}
@@ -845,19 +790,13 @@
                                                         onLike={() => handleClothingLike('pants')}
                                                         onBuy={() => handleClothingBuy('pants')}
                                                         onRemove={() => { 
-<<<<<<< HEAD
-=======
                                                             console.log('🔍 하의 제거 시작');
->>>>>>> f81c5e06
                                                             setPantsImage(null); 
                                                             setPantsLabel(undefined); 
                                                             setSelectedPantsId(null);
                                                             setOriginalItems(prev => ({ ...prev, pants: undefined }));
-<<<<<<< HEAD
-=======
                                                             setGeneratedImage(null);
                                                             console.log('🔍 하의 제거 완료');
->>>>>>> f81c5e06
                                                         }}
                                                         itemTitle={pantsLabel || 'Pants'}
                                                         isLiked={selectedPantsId ? likesService.isLiked(selectedPantsId) : likesService.isLiked('uploaded-pants')}
@@ -882,29 +821,19 @@
                                                         onLike={() => handleClothingLike('shoes')}
                                                         onBuy={() => handleClothingBuy('shoes')}
                                                         onRemove={() => { 
-<<<<<<< HEAD
-=======
                                                             console.log('🔍 신발 제거 시작');
->>>>>>> f81c5e06
                                                             setShoesImage(null); 
                                                             setShoesLabel(undefined); 
                                                             setSelectedShoesId(null);
                                                             setOriginalItems(prev => ({ ...prev, shoes: undefined }));
-<<<<<<< HEAD
-=======
                                                             setGeneratedImage(null);
                                                             console.log('🔍 신발 제거 완료');
->>>>>>> f81c5e06
                                                         }}
                                                         itemTitle={shoesLabel || 'Shoes'}
                                                         isLiked={selectedShoesId ? likesService.isLiked(selectedShoesId) : likesService.isLiked('uploaded-shoes')}
                                                     />
                                                 }
                                             />
-<<<<<<< HEAD
-                                        </div>
-=======
->>>>>>> f81c5e06
                                     </div>
                                 </div>
                             </div>
@@ -1071,10 +1000,6 @@
                             ) : recommendations ? (
                                 <RecommendationDisplay
                                     recommendations={recommendations}
-<<<<<<< HEAD
-                                    mode="fitting"
-=======
->>>>>>> f81c5e06
                                     onItemClick={addCatalogItemToSlot}
                                 />
                             ) : null}
