<<<<<<< HEAD
import React, { useEffect, useState } from 'react';
=======
﻿import React, { useEffect, useState } from 'react';
>>>>>>> f81c5e06
import type { TryOnInputHistoryItem, TryOnOutputHistoryItem } from '../../../services/tryon_history.service';
import { tryOnHistory } from '../../../services/tryon_history.service';
import { Button, Card } from '../../ui';
import { FullScreenImage } from '../common/FullScreenImage';

interface MyPageHistoryItemProps {
  item: TryOnInputHistoryItem;
  getHistoryItemImage: (item: TryOnInputHistoryItem) => Promise<string | null>;
}

const MyPageHistoryItem: React.FC<MyPageHistoryItemProps> = ({ item, getHistoryItemImage }) => {
  const [imageUrl, setImageUrl] = useState<string | null>(null);
  const [loading, setLoading] = useState(true);

  useEffect(() => {
    const loadImage = async () => {
      setLoading(true);
      try {
        const image = await getHistoryItemImage(item);
        setImageUrl(image);
      } catch (error) {
<<<<<<< HEAD
        console.warn('이미지 로드 실패:', error);
=======
        console.warn('히스토리 이미지를 불러오지 못했습니다.', error);
>>>>>>> f81c5e06
        setImageUrl(null);
      } finally {
        setLoading(false);
      }
    };

    loadImage();
  }, [item, getHistoryItemImage]);

  const hasClothing = item.topLabel || item.pantsLabel || item.shoesLabel || item.outerLabel;

  return (
<<<<<<< HEAD
    <button className="group relative aspect-[4/5] rounded-xl overflow-hidden bg-gray-100 ring-1 ring-transparent hover:ring-blue-200" onClick={() => {}}>
      {loading ? (
        <div className="w-full h-full flex items-center justify-center text-gray-400 text-sm">
          로딩...
        </div>
      ) : imageUrl ? (
        <img src={imageUrl} alt="의류 이미지" className="w-full h-full object-cover transition-transform duration-200 group-hover:scale-105" />
      ) : hasClothing ? (
        <div className="w-full h-full flex flex-col items-center justify-center text-gray-600 p-2">
          <span className="text-sm font-medium">의류 조합</span>
          <span className="text-xs text-gray-500 mt-1">
=======
    <div className="group relative aspect-[4/5] overflow-hidden rounded-xl bg-gray-100 ring-1 ring-transparent hover:ring-blue-200">
      {loading ? (
        <div className="flex h-full w-full items-center justify-center text-sm text-gray-400">로딩 중...</div>
      ) : imageUrl ? (
        <img
          src={imageUrl}
          alt="의류 조합"
          className="h-full w-full object-cover transition-transform duration-200 group-hover:scale-105"
        />
      ) : hasClothing ? (
        <div className="flex h-full w-full flex-col items-center justify-center gap-1 p-3 text-center text-sm text-gray-600">
          <span className="font-medium">의류 조합</span>
          <span className="text-xs text-gray-500">
>>>>>>> f81c5e06
            {[item.topLabel, item.pantsLabel, item.shoesLabel, item.outerLabel].filter(Boolean).join(', ')}
          </span>
        </div>
      ) : (
<<<<<<< HEAD
        <div className="w-full h-full flex items-center justify-center text-gray-400 text-sm">-</div>
      )}
    </button>
=======
        <div className="flex h-full w-full items-center justify-center text-sm text-gray-400">-</div>
      )}
    </div>
>>>>>>> f81c5e06
  );
};

export const MyPage: React.FC = () => {
  const [inputs, setInputs] = useState<TryOnInputHistoryItem[]>(tryOnHistory.inputs());
  const [outputs, setOutputs] = useState<TryOnOutputHistoryItem[]>(tryOnHistory.outputs());
  const [view, setView] = useState<string | null>(null);

  useEffect(() => {
    const unsub = tryOnHistory.subscribe(() => {
      setInputs(tryOnHistory.inputs());
      setOutputs(tryOnHistory.outputs());
    });

    const onStorage = (e: StorageEvent) => {
      if (e.key && e.key.includes('app:tryon:history')) {
        setInputs(tryOnHistory.inputs());
        setOutputs(tryOnHistory.outputs());
      }
    };

    window.addEventListener('storage', onStorage);
    return () => {
      unsub();
      window.removeEventListener('storage', onStorage);
    };
  }, []);

<<<<<<< HEAD
  // 상품 데이터는 히스토리에 저장되므로 별도 캐시 불필요

  // 더 이상 API 호출이 필요하지 않음 (상품 데이터가 히스토리에 저장됨)

  // 히스토리 아이템의 대표 이미지를 가져오는 함수 (저장된 상품 데이터 사용)
  const getHistoryItemImage = async (item: TryOnInputHistoryItem): Promise<string | null> => {
    // 상의 → 하의 → 신발 → 아우터 순으로 우선순위
    const products = [item.topProduct, item.pantsProduct, item.shoesProduct, item.outerProduct].filter(Boolean);
    
=======
  const getHistoryItemImage = async (item: TryOnInputHistoryItem): Promise<string | null> => {
    const products = [item.topProduct, item.pantsProduct, item.shoesProduct, item.outerProduct].filter(Boolean);
>>>>>>> f81c5e06
    for (const product of products) {
      if (product?.imageUrl) {
        return product.imageUrl;
      }
    }
<<<<<<< HEAD
    
=======
>>>>>>> f81c5e06
    return null;
  };

  return (
    <div className="min-h-screen bg-white pt-[124px]">
      <div className="mx-auto max-w-[1280px] px-8 pb-16">
        <div className="grid grid-cols-1 items-start gap-10 lg:grid-cols-2">
          <Card className="space-y-6 p-6 xl:p-8">
            <div className="flex items-center justify-between">
              <h2 className="text-2xl font-bold text-gray-900">입력 히스토리</h2>
              <div className="flex gap-2">
                <Button size="sm" variant="outline" onClick={() => setInputs(tryOnHistory.inputs())}>
                  새로고침
                </Button>
                <Button size="sm" variant="ghost" onClick={() => { tryOnHistory.clearInputs(); setInputs([]); }}>
                  비우기
                </Button>
              </div>
            </div>

            {inputs.length === 0 ? (
              <div className="py-12 text-center text-sm text-gray-500">저장된 히스토리가 없습니다.</div>
            ) : (
              <div className="grid grid-cols-2 gap-4 sm:grid-cols-3 xl:grid-cols-4">
                {inputs.map((it) => (
                  <MyPageHistoryItem key={it.id} item={it} getHistoryItemImage={getHistoryItemImage} />
                ))}
              </div>
            )}
          </Card>

          <Card className="space-y-6 p-6 xl:p-8">
            <div className="flex items-center justify-between">
              <h2 className="text-2xl font-bold text-gray-900">결과 히스토리</h2>
              <div className="flex gap-2">
                <Button size="sm" variant="outline" onClick={() => setOutputs(tryOnHistory.outputs())}>
                  새로고침
                </Button>
                <Button size="sm" variant="ghost" onClick={() => { tryOnHistory.clearOutputs(); setOutputs([]); }}>
                  비우기
                </Button>
              </div>
            </div>

            {outputs.length === 0 ? (
              <div className="py-12 text-center text-sm text-gray-500">저장된 히스토리가 없습니다.</div>
            ) : (
              <div className="grid grid-cols-2 gap-4 sm:grid-cols-3 xl:grid-cols-4">
                {outputs.map((o) => (
                  <button
                    key={o.id}
                    type="button"
                    className="group relative aspect-[4/5] overflow-hidden rounded-xl bg-gray-100 ring-1 ring-transparent hover:ring-blue-200"
                    onClick={() => setView(o.image)}
                  >
                    <img
                      src={o.image}
                      alt="버추얼 피팅 결과"
                      className="h-full w-full object-cover transition-transform duration-200 group-hover:scale-105"
                    />
                  </button>
                ))}
              </div>
            )}
          </Card>
        </div>
      </div>

      {view && <FullScreenImage src={view} onClose={() => setView(null)} />}
    </div>
  );
};

export default MyPage;<|MERGE_RESOLUTION|>--- conflicted
+++ resolved
@@ -1,8 +1,4 @@
-<<<<<<< HEAD
-import React, { useEffect, useState } from 'react';
-=======
 ﻿import React, { useEffect, useState } from 'react';
->>>>>>> f81c5e06
 import type { TryOnInputHistoryItem, TryOnOutputHistoryItem } from '../../../services/tryon_history.service';
 import { tryOnHistory } from '../../../services/tryon_history.service';
 import { Button, Card } from '../../ui';
@@ -24,11 +20,7 @@
         const image = await getHistoryItemImage(item);
         setImageUrl(image);
       } catch (error) {
-<<<<<<< HEAD
-        console.warn('이미지 로드 실패:', error);
-=======
         console.warn('히스토리 이미지를 불러오지 못했습니다.', error);
->>>>>>> f81c5e06
         setImageUrl(null);
       } finally {
         setLoading(false);
@@ -41,19 +33,6 @@
   const hasClothing = item.topLabel || item.pantsLabel || item.shoesLabel || item.outerLabel;
 
   return (
-<<<<<<< HEAD
-    <button className="group relative aspect-[4/5] rounded-xl overflow-hidden bg-gray-100 ring-1 ring-transparent hover:ring-blue-200" onClick={() => {}}>
-      {loading ? (
-        <div className="w-full h-full flex items-center justify-center text-gray-400 text-sm">
-          로딩...
-        </div>
-      ) : imageUrl ? (
-        <img src={imageUrl} alt="의류 이미지" className="w-full h-full object-cover transition-transform duration-200 group-hover:scale-105" />
-      ) : hasClothing ? (
-        <div className="w-full h-full flex flex-col items-center justify-center text-gray-600 p-2">
-          <span className="text-sm font-medium">의류 조합</span>
-          <span className="text-xs text-gray-500 mt-1">
-=======
     <div className="group relative aspect-[4/5] overflow-hidden rounded-xl bg-gray-100 ring-1 ring-transparent hover:ring-blue-200">
       {loading ? (
         <div className="flex h-full w-full items-center justify-center text-sm text-gray-400">로딩 중...</div>
@@ -67,20 +46,13 @@
         <div className="flex h-full w-full flex-col items-center justify-center gap-1 p-3 text-center text-sm text-gray-600">
           <span className="font-medium">의류 조합</span>
           <span className="text-xs text-gray-500">
->>>>>>> f81c5e06
             {[item.topLabel, item.pantsLabel, item.shoesLabel, item.outerLabel].filter(Boolean).join(', ')}
           </span>
         </div>
       ) : (
-<<<<<<< HEAD
-        <div className="w-full h-full flex items-center justify-center text-gray-400 text-sm">-</div>
-      )}
-    </button>
-=======
         <div className="flex h-full w-full items-center justify-center text-sm text-gray-400">-</div>
       )}
     </div>
->>>>>>> f81c5e06
   );
 };
 
@@ -109,29 +81,13 @@
     };
   }, []);
 
-<<<<<<< HEAD
-  // 상품 데이터는 히스토리에 저장되므로 별도 캐시 불필요
-
-  // 더 이상 API 호출이 필요하지 않음 (상품 데이터가 히스토리에 저장됨)
-
-  // 히스토리 아이템의 대표 이미지를 가져오는 함수 (저장된 상품 데이터 사용)
-  const getHistoryItemImage = async (item: TryOnInputHistoryItem): Promise<string | null> => {
-    // 상의 → 하의 → 신발 → 아우터 순으로 우선순위
-    const products = [item.topProduct, item.pantsProduct, item.shoesProduct, item.outerProduct].filter(Boolean);
-    
-=======
   const getHistoryItemImage = async (item: TryOnInputHistoryItem): Promise<string | null> => {
     const products = [item.topProduct, item.pantsProduct, item.shoesProduct, item.outerProduct].filter(Boolean);
->>>>>>> f81c5e06
     for (const product of products) {
       if (product?.imageUrl) {
         return product.imageUrl;
       }
     }
-<<<<<<< HEAD
-    
-=======
->>>>>>> f81c5e06
     return null;
   };
 
