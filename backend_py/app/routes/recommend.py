--- conflicted
+++ resolved
@@ -2,14 +2,6 @@
 
 from datetime import datetime
 
-<<<<<<< HEAD
-from fastapi import APIRouter, Response
-
-from ..models import (
-    CategoryRecommendations,
-    RecommendationFromFittingRequest,
-    RecommendationItem,
-=======
 from fastapi import APIRouter, HTTPException, Response
 
 from ..models import (
@@ -18,7 +10,6 @@
     RecommendationFromFittingRequest,
     RecommendationItem,
     RecommendationOptions,
->>>>>>> f81c5e06
     RecommendationRequest,
     RecommendationResponse,
 )
@@ -249,11 +240,7 @@
         c = (s or "").strip().lower()
         if not c:
             return "unknown"
-<<<<<<< HEAD
-        
-=======
-
->>>>>>> f81c5e06
+
         # DB 카테고리 매핑만 사용
         if c in ["man_outer", "woman_outer"]:
             return "outer"
@@ -265,11 +252,7 @@
             return "shoes"
         elif c == "woman_dress_skirt":
             return "pants"  # 드레스/스커트는 하의로 분류
-<<<<<<< HEAD
-        
-=======
-
->>>>>>> f81c5e06
+
         # 알 수 없는 카테고리는 그대로 반환
         return c
 
