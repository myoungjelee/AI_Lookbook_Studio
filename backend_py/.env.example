--- conflicted
+++ resolved
@@ -23,13 +23,6 @@
 # to the specified base URL (e.g., http://localhost:3000)
 # GENERATE_PROXY_TARGET=
 
-<<<<<<< HEAD
-
-#GEMINI_FIXED_PROMPT=wear these clothes naturally , do not change the persons face/identity/skin tone strictly.if there is no person in the image, generate a AI model wearing the clothes naturally, preserve natural fit, proportions, lighting and shadows.
-#GEMINI_TEMPERATURE=0.2
-
-#GEMINI_FIXED_PROMPT=Wear these clothes naturally. If the image contains clothing with a person form or face integrated, extract the clothings design (pattern, texture, silhouette) ONLY, and apply it naturally onto a new, AI-generated model. Do not change the original models face/identity/skin tone IF the original model IS the focus. If no person is in the original image, or if the clothing is the sole focus, generate an AI model wearing the clothes naturally. Preserve natural fit, proportions, lighting, and shadows.
-=======
 # Optional: Gemini prompt tuning
 # GEMINI_FIXED_PROMPT=wear these clothes naturally , do not change the persons face/identity/skin tone strictly.if there is no person in the image, generate a AI model wearing the clothes naturally, preserve natural fit, proportions, lighting and shadows.
 # GEMINI_TEMPERATURE=0.2
@@ -47,5 +40,4 @@
 # DB_PASSWORD=
 # DB_NAME=
 # DB_PORT=
-# DB_SSLMODE=
->>>>>>> a9d62ca4
+# DB_SSLMODE=